/*
 * Licensed to the Apache Software Foundation (ASF) under one or more
 * contributor license agreements.  See the NOTICE file distributed with
 * this work for additional information regarding copyright ownership.
 * The ASF licenses this file to You under the Apache License, Version 2.0
 * (the "License"); you may not use this file except in compliance with
 * the License.  You may obtain a copy of the License at
 *
 *    http://www.apache.org/licenses/LICENSE-2.0
 *
 * Unless required by applicable law or agreed to in writing, software
 * distributed under the License is distributed on an "AS IS" BASIS,
 * WITHOUT WARRANTIES OR CONDITIONS OF ANY KIND, either express or implied.
 * See the License for the specific language governing permissions and
 * limitations under the License.
 */

package org.apache.spark.scheduler.cluster.mesos

import java.util.{List => JList}
import java.util.concurrent.CountDownLatch

import scala.collection.JavaConverters._
import scala.collection.mutable.ArrayBuffer
import scala.util.control.NonFatal

import com.google.common.base.Splitter
import org.apache.mesos.{MesosSchedulerDriver, Protos, Scheduler, SchedulerDriver}
import org.apache.mesos.Protos._
import org.apache.mesos.protobuf.{ByteString, GeneratedMessage}

import org.apache.spark.{SparkConf, SparkContext, SparkException}
import org.apache.spark.internal.Logging
import org.apache.spark.util.Utils


/**
 * Shared trait for implementing a Mesos Scheduler. This holds common state and helper
 * methods and Mesos scheduler will use.
 */
private[mesos] trait MesosSchedulerUtils extends Logging {
  // Lock used to wait for scheduler to be registered
  private final val registerLatch = new CountDownLatch(1)

  // Driver for talking to Mesos
  protected var mesosDriver: SchedulerDriver = null

  /**
   * Creates a new MesosSchedulerDriver that communicates to the Mesos master.
   *
   * @param masterUrl The url to connect to Mesos master
   * @param scheduler the scheduler class to receive scheduler callbacks
   * @param sparkUser User to impersonate with when running tasks
   * @param appName The framework name to display on the Mesos UI
   * @param conf Spark configuration
   * @param webuiUrl The WebUI url to link from Mesos UI
   * @param checkpoint Option to checkpoint tasks for failover
   * @param failoverTimeout Duration Mesos master expect scheduler to reconnect on disconnect
   * @param frameworkId The id of the new framework
   */
  protected def createSchedulerDriver(
      masterUrl: String,
      scheduler: Scheduler,
      sparkUser: String,
      appName: String,
      conf: SparkConf,
      webuiUrl: Option[String] = None,
      checkpoint: Option[Boolean] = None,
      failoverTimeout: Option[Double] = None,
      frameworkId: Option[String] = None): SchedulerDriver = {
    val fwInfoBuilder = FrameworkInfo.newBuilder().setUser(sparkUser).setName(appName)
    val credBuilder = Credential.newBuilder()
    webuiUrl.foreach { url => fwInfoBuilder.setWebuiUrl(url) }
    checkpoint.foreach { checkpoint => fwInfoBuilder.setCheckpoint(checkpoint) }
    failoverTimeout.foreach { timeout => fwInfoBuilder.setFailoverTimeout(timeout) }
    frameworkId.foreach { id =>
      fwInfoBuilder.setId(FrameworkID.newBuilder().setValue(id).build())
    }
    conf.getOption("spark.mesos.principal").foreach { principal =>
      fwInfoBuilder.setPrincipal(principal)
      credBuilder.setPrincipal(principal)
    }
    conf.getOption("spark.mesos.secret").foreach { secret =>
      credBuilder.setSecret(secret)
    }
    if (credBuilder.hasSecret && !fwInfoBuilder.hasPrincipal) {
      throw new SparkException(
        "spark.mesos.principal must be configured when spark.mesos.secret is set")
    }
    conf.getOption("spark.mesos.role").foreach { role =>
      fwInfoBuilder.setRole(role)
    }
    if (credBuilder.hasPrincipal) {
      new MesosSchedulerDriver(
        scheduler, fwInfoBuilder.build(), masterUrl, credBuilder.build())
    } else {
      new MesosSchedulerDriver(scheduler, fwInfoBuilder.build(), masterUrl)
    }
  }

  /**
   * Starts the MesosSchedulerDriver and stores the current running driver to this new instance.
   * This driver is expected to not be running.
   * This method returns only after the scheduler has registered with Mesos.
   */
  def startScheduler(newDriver: SchedulerDriver): Unit = {
    synchronized {
      if (mesosDriver != null) {
        registerLatch.await()
        return
      }
      @volatile
      var error: Option[Exception] = None

      // We create a new thread that will block inside `mesosDriver.run`
      // until the scheduler exists
      new Thread(Utils.getFormattedClassName(this) + "-mesos-driver") {
        setDaemon(true)
        override def run() {
          try {
            mesosDriver = newDriver
            val ret = mesosDriver.run()
            logInfo("driver.run() returned with code " + ret)
            if (ret != null && ret.equals(Status.DRIVER_ABORTED)) {
              error = Some(new SparkException("Error starting driver, DRIVER_ABORTED"))
              markErr()
            }
          } catch {
            case e: Exception =>
              logError("driver.run() failed", e)
              error = Some(e)
              markErr()
          }
        }
      }.start()

      registerLatch.await()

      // propagate any error to the calling thread. This ensures that SparkContext creation fails
      // without leaving a broken context that won't be able to schedule any tasks
      error.foreach(throw _)
    }
  }

  def getResource(res: JList[Resource], name: String): Double = {
    // A resource can have multiple values in the offer since it can either be from
    // a specific role or wildcard.
    res.asScala.filter(_.getName == name).map(_.getScalar.getValue).sum
  }

  /**
   * Transforms a range resource to a list of ranges
   *
   * @param res the mesos resource list
   * @param name the name of the resource
   * @return the list of ranges returned
   */
  protected def getRangeResource(res: JList[Resource], name: String): List[(Long, Long)] = {
    // A resource can have multiple values in the offer since it can either be from
    // a specific role or wildcard.
    res.asScala.filter(_.getName == name).flatMap(_.getRanges.getRangeList.asScala
      .map(r => (r.getBegin, r.getEnd)).toList).toList
  }

  /**
   * Signal that the scheduler has registered with Mesos.
   */
  protected def markRegistered(): Unit = {
    registerLatch.countDown()
  }

  protected def markErr(): Unit = {
    registerLatch.countDown()
  }

  def createResource(name: String, amount: Double, role: Option[String] = None): Resource = {
    val builder = Resource.newBuilder()
      .setName(name)
      .setType(Value.Type.SCALAR)
      .setScalar(Value.Scalar.newBuilder().setValue(amount).build())

    role.foreach { r => builder.setRole(r) }

    builder.build()
  }

  /**
   * Partition the existing set of resources into two groups, those remaining to be
   * scheduled and those requested to be used for a new task.
   *
   * @param resources The full list of available resources
   * @param resourceName The name of the resource to take from the available resources
   * @param amountToUse The amount of resources to take from the available resources
   * @return The remaining resources list and the used resources list.
   */
  def partitionResources(
      resources: JList[Resource],
      resourceName: String,
      amountToUse: Double): (List[Resource], List[Resource]) = {
    var remain = amountToUse
    var requestedResources = new ArrayBuffer[Resource]
    val remainingResources = resources.asScala.map {
      case r =>
        if (remain > 0 &&
          r.getType == Value.Type.SCALAR &&
          r.getScalar.getValue > 0.0 &&
          r.getName == resourceName) {
          val usage = Math.min(remain, r.getScalar.getValue)
          requestedResources += createResource(resourceName, usage, Some(r.getRole))
          remain -= usage
          createResource(resourceName, r.getScalar.getValue - usage, Some(r.getRole))
        } else {
          r
        }
    }

    // Filter any resource that has depleted.
    val filteredResources =
      remainingResources.filter(r => r.getType != Value.Type.SCALAR || r.getScalar.getValue > 0.0)

    (filteredResources.toList, requestedResources.toList)
  }

  /** Helper method to get the key,range-set pair for a Mesos Attribute protobuf */
  protected def getAttribute(attr: Attribute): (String, Set[String]) = {
    (attr.getName, attr.getText.getValue.split(',').toSet)
  }


  /** Build a Mesos resource protobuf object */
  protected def createResource(resourceName: String, quantity: Double): Protos.Resource = {
    Resource.newBuilder()
      .setName(resourceName)
      .setType(Value.Type.SCALAR)
      .setScalar(Value.Scalar.newBuilder().setValue(quantity).build())
      .build()
  }

  /**
   * Converts the attributes from the resource offer into a Map of name -> Attribute Value
   * The attribute values are the mesos attribute types and they are
   *
   * @param offerAttributes the attributes offered
   * @return
   */
  protected def toAttributeMap(offerAttributes: JList[Attribute]): Map[String, GeneratedMessage] = {
    offerAttributes.asScala.map { attr =>
      val attrValue = attr.getType match {
        case Value.Type.SCALAR => attr.getScalar
        case Value.Type.RANGES => attr.getRanges
        case Value.Type.SET => attr.getSet
        case Value.Type.TEXT => attr.getText
      }
      (attr.getName, attrValue)
    }.toMap
  }


  /**
   * Match the requirements (if any) to the offer attributes.
   * if attribute requirements are not specified - return true
   * else if attribute is defined and no values are given, simple attribute presence is performed
   * else if attribute name and range is specified, subset match is performed on slave attributes
   */
  def matchesAttributeRequirements(
      slaveOfferConstraints: Map[String, Set[String]],
      offerAttributes: Map[String, GeneratedMessage]): Boolean = {
    slaveOfferConstraints.forall {
      // offer has the required attribute and subsumes the required values for that attribute
      case (name, requiredValues) =>
        offerAttributes.get(name) match {
          case None => false
          case Some(_) if requiredValues.isEmpty => true // empty range matches presence
          case Some(scalarValue: Value.Scalar) =>
            // check if provided values is less than equal to the offered values
            requiredValues.map(_.toDouble).exists(_ <= scalarValue.getValue)
          case Some(rangeValue: Value.Range) =>
            val offerRange = rangeValue.getBegin to rangeValue.getEnd
            // Check if there is some required range that is between the ranges specified
            // Note: We only support the ability to specify discrete values, in the future
            // we may expand it to subsume ranges specified with a XX..YY range or something
            // similar to that.
            requiredValues.map(_.toLong).exists(offerRange.contains(_))
          case Some(offeredValue: Value.Set) =>
            // check if the specified required values is a subset of offered set
            requiredValues.subsetOf(offeredValue.getItemList.asScala.toSet)
          case Some(textValue: Value.Text) =>
            // check if the specified range is equal, if multiple values are specified
            // we succeed if any of them match.
            requiredValues.contains(textValue.getValue)
        }
    }
  }

  /**
   * Parses the attributes constraints provided to spark and build a matching data struct:
   *  Map[<attribute-name>, Set[values-to-match]]
   *  The constraints are specified as ';' separated key-range pairs where keys and values
   *  are separated by ':'. The ':' implies equality (for singular values) and "is one of" for
   *  multiple values (comma separated). For example:
   *  {{{
   *  parseConstraintString("os:centos7;zone:us-east-1a,us-east-1b")
   *  // would result in
   *  <code>
   *  Map(
   *    "os" -> Set("centos7"),
   *    "zone":   -> Set("us-east-1a", "us-east-1b")
   *  )
   *  }}}
   *
   *  Mesos documentation: http://mesos.apache.org/documentation/attributes-resources/
   *                       https://github.com/apache/mesos/blob/master/src/common/values.cpp
   *                       https://github.com/apache/mesos/blob/master/src/common/attributes.cpp
   *
   * @param constraintsVal constaints string consisting of ';' separated key-range pairs (separated
   *                       by ':')
   * @return  Map of constraints to match resources offers.
   */
  def parseConstraintString(constraintsVal: String): Map[String, Set[String]] = {
    /*
      Based on mesos docs:
      attributes : attribute ( ";" attribute )*
      attribute : labelString ":" ( labelString | "," )+
      labelString : [a-zA-Z0-9_/.-]
    */
    val splitter = Splitter.on(';').trimResults().withKeyValueSeparator(':')
    // kv splitter
    if (constraintsVal.isEmpty) {
      Map()
    } else {
      try {
        splitter.split(constraintsVal).asScala.toMap.mapValues(v =>
          if (v == null || v.isEmpty) {
            Set[String]()
          } else {
            v.split(',').toSet
          }
        )
      } catch {
        case NonFatal(e) =>
          throw new IllegalArgumentException(s"Bad constraint string: $constraintsVal", e)
      }
    }
  }

  // These defaults copied from YARN
  private val MEMORY_OVERHEAD_FRACTION = 0.10
  private val MEMORY_OVERHEAD_MINIMUM = 384

  /**
   * Return the amount of memory to allocate to each executor, taking into account
   * container overheads.
   *
   * @param sc SparkContext to use to get `spark.mesos.executor.memoryOverhead` range
   * @return memory requirement as (0.1 * <memoryOverhead>) or MEMORY_OVERHEAD_MINIMUM
   *         (whichever is larger)
   */
  def executorMemory(sc: SparkContext): Int = {
    sc.conf.getInt("spark.mesos.executor.memoryOverhead",
      math.max(MEMORY_OVERHEAD_FRACTION * sc.executorMemory, MEMORY_OVERHEAD_MINIMUM).toInt) +
      sc.executorMemory
  }

  def setupUris(uris: String, builder: CommandInfo.Builder): Unit = {
    uris.split(",").foreach { uri =>
      builder.addUris(CommandInfo.URI.newBuilder().setValue(uri.trim()))
    }
  }

  protected def getRejectOfferDurationForUnmetConstraints(sc: SparkContext): Long = {
    sc.conf.getTimeAsSeconds("spark.mesos.rejectOfferDurationForUnmetConstraints", "120s")
  }

  protected def getRejectOfferDurationForReachedMaxCores(sc: SparkContext): Long = {
    sc.conf.getTimeAsSeconds("spark.mesos.rejectOfferDurationForReachedMaxCores", "120s")
  }

  /**
<<<<<<< HEAD
   * Checks executor ports if they are within some range of the offered list of ports ranges,
   *
   * @param conf the Spark Config
   * @param ports the list of ports to check
   * @return true if ports are within range false otherwise
   */
  protected def checkPorts(conf: SparkConf, ports: List[(Long, Long)]): Boolean = {

    def checkIfInRange(port: Long, ps: List[(Long, Long)]): Boolean = {
      ps.exists(r => r._1 <= port & r._2 >= port)
    }

    val portsToCheck = nonZeroPortValuesFromConfig(conf)
    val withinRange = portsToCheck.forall(p => checkIfInRange(p, ports))
    // make sure we have enough ports to allocate per offer
    ports.map(r => r._2 - r._1 + 1).sum >= portsToCheck.size && withinRange
  }

  /**
   * Partitions port resources.
   *
   * @param requestedPorts non-zero ports to assign
   * @param offeredResources the resources offered
   * @return resources left, port resources to be used.
   */
  def partitionPortResources(requestedPorts: List[Long], offeredResources: List[Resource])
    : (List[Resource], List[Resource]) = {
    if (requestedPorts.isEmpty) {
     return (offeredResources, List[Resource]())
    }
    // partition port offers
    val (resourcesWithoutPorts, portResources) = filterPortResources(offeredResources)
    val offeredPortRanges = getRangeResourceWithRoleInfo(portResources.asJava, "ports")
    // reserve non-zero ports
    val nonZeroResources = reservePorts(offeredPortRanges, requestedPorts)

    val (leftPortResources, assignedPortResources) =
      createResourcesFromAssignedPorts(nonZeroResources)

    (resourcesWithoutPorts ++ leftPortResources, assignedPortResources)
  }

  val managedPortNames = List("spark.executor.port", "spark.blockManager.port")

  /**
   * The values of the non-zero ports to be used by the executor process.
   * @param conf the spark config to use
   * @return the ono-zero values of the ports
   */
  def nonZeroPortValuesFromConfig(conf: SparkConf): List[Long] = {
    managedPortNames.map(conf.getLong(_, 0)).filter( _ != 0)
  }

  /**
   * It gets a tuple for the non-zero port assigned resources.
   * First member of the tuple represents resources left while the second
   * resources used. A tuple is returned with final resources left (fist member)
   * and the resources used (second member).
   */
  private def createResourcesFromAssignedPorts(
      nonZero: (List[PortRangeResourceInfo], List[PortRangeResourceInfo]))
    : (List[Resource], List[Resource]) = {
        (nonZero._1.flatMap{port => createMesosPortResource(port.ranges, Some(port.role))},
          nonZero._2.flatMap{port => createMesosPortResource(port.ranges, Some(port.role))})
  }

  private case class PortRangeResourceInfo(role: String, ranges: List[(Long, Long)])

  /**
   * A resource can have multiple values in the offer since it can either be from
   * a specific role or wildcard.
   * Extract role info and port range for every port resource in the offer
   */
  private def getRangeResourceWithRoleInfo(resources: JList[Resource], name: String)
    : List[PortRangeResourceInfo] = {
    resources.asScala.filter(_.getName == name).
      map{resource =>
        PortRangeResourceInfo(resource.getRole, resource.getRanges.getRangeList.asScala
        .map(r => (r.getBegin, r.getEnd)).toList)
      }.toList
  }

  /** Helper method to get a pair of remaining and assigned ports along with role info */
  private def reservePorts(
      offeredPortRanges: List[PortRangeResourceInfo],
      requestedPorts: List[Long])
    : (List[PortRangeResourceInfo], List[PortRangeResourceInfo]) = {
    var tmpLeft = offeredPortRanges
    val tmpRanges = for {port <- requestedPorts}
      yield {
        val ret = findPortAndSplitRange(port, tmpLeft)
        val rangeToRemove = ret._1
        val diffRanges = tmpLeft.filterNot{r => r == rangeToRemove}
        val newRangesLeft = diffRanges ++ List(ret._2).flatMap(p => p)
        tmpLeft = newRangesLeft
        ret
      }
    val rangesToRemove = tmpRanges.map(x => x._1)
    val newRangesLeft = (offeredPortRanges ++ tmpRanges.flatMap{x => x._2})
      .flatMap{r => removeRanges(r, rangesToRemove)}
    val newRanges = tmpRanges.map{r => PortRangeResourceInfo(r._1.role, List((r._3, r._3)))}
    // return a list of the resources left and one with the newly assigned ones
    // we need to carry the role info as well
    (newRangesLeft, newRanges)
  }

  private def removeRanges(
      rangeA: PortRangeResourceInfo,
      rangesToRemove: List[PortRangeResourceInfo]): Option[PortRangeResourceInfo] = {
    val ranges = rangeA.ranges.filterNot(rangesToRemove.flatMap{_.ranges}.toSet)
    if (ranges.isEmpty) {
      None
    } else {
      Some(PortRangeResourceInfo(rangeA.role, ranges))
    }
  }

  private def createMesosPortResource(
      ranges: List[(Long, Long)],
      role: Option[String] = None): List[Resource] = {
    ranges.map { range =>
      val rangeValue = Value.Range.newBuilder()
        .setBegin(range._1)
        .setEnd(range._2)
      val builder = Resource.newBuilder()
        .setName("ports")
        .setType(Value.Type.RANGES)
        .setRanges(Value.Ranges.newBuilder().addRange(rangeValue))
      role.foreach { r => builder.setRole(r) }
      builder.build()
    }
  }

  private def findPortAndSplitRange(port: Long, ranges: List[PortRangeResourceInfo])
    : (PortRangeResourceInfo, Option[PortRangeResourceInfo], Long) = {
    val rangePortInfo = ranges
      .map{p => val tmpList = List(p.ranges.filter(r => r._1 <= port & r._2 >= port))
        PortRangeResourceInfo(p.role, tmpList.head)}.filterNot(p => p.ranges.isEmpty)
      .head
    val range = rangePortInfo.ranges.head
    val ret = {
      if (port == range._1 && port == range._2) {
        None
      }
      else if (port == range._1 && port != range._2) {
        Some(PortRangeResourceInfo(rangePortInfo.role, List((port + 1, range._2))))
      }
      else if (port == range._2 && port != range._1) {
        Some(PortRangeResourceInfo(rangePortInfo.role, List((range._1, port - 1))))
      }
      else {
        // split range
        val splitList = List((range._1, port - 1), (port + 1, range._2))
        Some(PortRangeResourceInfo(rangePortInfo.role, splitList))
      }
    }
    (rangePortInfo, ret, port)
  }

  /**
   * Retrieves the port resources from a list of mesos offered resources
   *
   * @param resources the mesos resources to parse
   * @return the port resources only
   */
  def filterPortResources(resources: List[Resource]): (List[Resource], List[Resource]) = {
    resources.partition {r => !(r.getType == Value.Type.RANGES && r.getName == "ports")}
=======
   * spark.mesos.driver.frameworkId is set by the cluster dispatcher to correlate driver
   * submissions with frameworkIDs.  However, this causes issues when a driver process launches
   * more than one framework (more than one SparkContext(, because they all try to register with
   * the same frameworkID.  To enforce that only the first driver registers with the configured
   * framework ID, the driver calls this method after the first registration.
   */
  def unsetFrameworkID(sc: SparkContext) {
    sc.conf.remove("spark.mesos.driver.frameworkId")
    System.clearProperty("spark.mesos.driver.frameworkId")
>>>>>>> 62e62124
  }
}<|MERGE_RESOLUTION|>--- conflicted
+++ resolved
@@ -376,7 +376,6 @@
   }
 
   /**
-<<<<<<< HEAD
    * Checks executor ports if they are within some range of the offered list of ports ranges,
    *
    * @param conf the Spark Config
@@ -543,8 +542,10 @@
    * @return the port resources only
    */
   def filterPortResources(resources: List[Resource]): (List[Resource], List[Resource]) = {
-    resources.partition {r => !(r.getType == Value.Type.RANGES && r.getName == "ports")}
-=======
+    resources.partition { r => !(r.getType == Value.Type.RANGES && r.getName == "ports") }
+  }
+
+  /*
    * spark.mesos.driver.frameworkId is set by the cluster dispatcher to correlate driver
    * submissions with frameworkIDs.  However, this causes issues when a driver process launches
    * more than one framework (more than one SparkContext(, because they all try to register with
@@ -554,6 +555,5 @@
   def unsetFrameworkID(sc: SparkContext) {
     sc.conf.remove("spark.mesos.driver.frameworkId")
     System.clearProperty("spark.mesos.driver.frameworkId")
->>>>>>> 62e62124
   }
 }