/*
 * Licensed to the Apache Software Foundation (ASF) under one or more
 * contributor license agreements.  See the NOTICE file distributed with
 * this work for additional information regarding copyright ownership.
 * The ASF licenses this file to You under the Apache License, Version 2.0
 * (the "License"); you may not use this file except in compliance with
 * the License.  You may obtain a copy of the License at
 *
 *    http://www.apache.org/licenses/LICENSE-2.0
 *
 * Unless required by applicable law or agreed to in writing, software
 * distributed under the License is distributed on an "AS IS" BASIS,
 * WITHOUT WARRANTIES OR CONDITIONS OF ANY KIND, either express or implied.
 * See the License for the specific language governing permissions and
 * limitations under the License.
 */

package org.apache.spark

import scala.language.implicitConversions

import java.io._
import java.lang.reflect.Constructor
import java.net.URI
import java.util.{Arrays, Properties, UUID}
import java.util.concurrent.atomic.{AtomicBoolean, AtomicInteger}
import java.util.UUID.randomUUID

import scala.collection.{Map, Set}
import scala.collection.JavaConversions._
import scala.collection.generic.Growable
import scala.collection.mutable.HashMap
import scala.reflect.{ClassTag, classTag}

import org.apache.hadoop.conf.Configuration
import org.apache.hadoop.fs.Path
import org.apache.hadoop.io.{ArrayWritable, BooleanWritable, BytesWritable, DoubleWritable,
  FloatWritable, IntWritable, LongWritable, NullWritable, Text, Writable}
import org.apache.hadoop.mapred.{FileInputFormat, InputFormat, JobConf, SequenceFileInputFormat,
  TextInputFormat}
import org.apache.hadoop.mapreduce.{InputFormat => NewInputFormat, Job => NewHadoopJob}
import org.apache.hadoop.mapreduce.lib.input.{FileInputFormat => NewFileInputFormat}

import org.apache.mesos.MesosNativeLibrary

import org.apache.spark.annotation.{DeveloperApi, Experimental}
import org.apache.spark.broadcast.Broadcast
import org.apache.spark.deploy.{LocalSparkCluster, SparkHadoopUtil}
import org.apache.spark.executor.{ExecutorEndpoint, TriggerThreadDump}
import org.apache.spark.input.{StreamInputFormat, PortableDataStream, WholeTextFileInputFormat,
  FixedLengthBinaryInputFormat}
import org.apache.spark.io.CompressionCodec
import org.apache.spark.partial.{ApproximateEvaluator, PartialResult}
import org.apache.spark.rdd._
import org.apache.spark.rpc.RpcAddress
import org.apache.spark.scheduler._
import org.apache.spark.scheduler.cluster.{CoarseGrainedSchedulerBackend,
  SparkDeploySchedulerBackend, SimrSchedulerBackend}
import org.apache.spark.scheduler.cluster.mesos.{CoarseGrainedMesosSchedulerBackend, FineGrainedMesosSchedulerBackend}
import org.apache.spark.scheduler.local.LocalBackend
import org.apache.spark.storage.FineGrained_
import org.apache.spark.ui.{SparkUI, ConsoleProgressBar}
import org.apache.spark.ui.jobs.JobProgressListener
import org.apache.spark.util._

/**
 * Main entry point for Spark functionality. A SparkContext represents the connection to a Spark
 * cluster, and can be used to create RDDs, accumulators and broadcast variables on that cluster.
 *
 * Only one SparkContext may be active per JVM.  You must `stop()` the active SparkContext before
 * creating a new one.  This limitation may eventually be removed; see SPARK-2243 for more details.
 *
 * @param config a Spark Config object describing the application configuration. Any settings in
 *   this config overrides the default configs as well as system properties.
 */
class SparkContext(config: SparkConf) extends Logging with ExecutorAllocationClient {

  // The call site where this SparkContext was constructed.
  private val creationSite: CallSite = Utils.getCallSite()

  // If true, log warnings instead of throwing exceptions when multiple SparkContexts are active
  private val allowMultipleContexts: Boolean =
    config.getBoolean("spark.driver.allowMultipleContexts", false)

  // In order to prevent multiple SparkContexts from being active at the same time, mark this
  // context as having started construction.
  // NOTE: this must be placed at the beginning of the SparkContext constructor.
  SparkContext.markPartiallyConstructed(this, allowMultipleContexts)

  // This is used only by YARN for now, but should be relevant to other cluster types (Mesos,
  // etc) too. This is typically generated from InputFormatInfo.computePreferredLocations. It
  // contains a map from hostname to a list of input format splits on the host.
  private[spark] var preferredNodeLocationData: Map[String, Set[SplitInfo]] = Map()

  val startTime = System.currentTimeMillis()

  private val stopped: AtomicBoolean = new AtomicBoolean(false)

  private def assertNotStopped(): Unit = {
    if (stopped.get()) {
      throw new IllegalStateException("Cannot call methods on a stopped SparkContext")
    }
  }

  /**
   * Create a SparkContext that loads settings from system properties (for instance, when
   * launching with ./bin/spark-submit).
   */
  def this() = this(new SparkConf())

  /**
   * :: DeveloperApi ::
   * Alternative constructor for setting preferred locations where Spark will create executors.
   *
   * @param preferredNodeLocationData used in YARN mode to select nodes to launch containers on.
   * Can be generated using [[org.apache.spark.scheduler.InputFormatInfo.computePreferredLocations]]
   * from a list of input files or InputFormats for the application.
   */
  @DeveloperApi
  def this(config: SparkConf, preferredNodeLocationData: Map[String, Set[SplitInfo]]) = {
    this(config)
    this.preferredNodeLocationData = preferredNodeLocationData
  }

  /**
   * Alternative constructor that allows setting common Spark properties directly
   *
   * @param master Cluster URL to connect to (e.g. mesos://host:port, spark://host:port, local[4]).
   * @param appName A name for your application, to display on the cluster web UI
   * @param conf a [[org.apache.spark.SparkConf]] object specifying other Spark parameters
   */
  def this(master: String, appName: String, conf: SparkConf) =
    this(SparkContext.updatedConf(conf, master, appName))

  /**
   * Alternative constructor that allows setting common Spark properties directly
   *
   * @param master Cluster URL to connect to (e.g. mesos://host:port, spark://host:port, local[4]).
   * @param appName A name for your application, to display on the cluster web UI.
   * @param sparkHome Location where Spark is installed on cluster nodes.
   * @param jars Collection of JARs to send to the cluster. These can be paths on the local file
   *             system or HDFS, HTTP, HTTPS, or FTP URLs.
   * @param environment Environment variables to set on worker nodes.
   */
  def this(
      master: String,
      appName: String,
      sparkHome: String = null,
      jars: Seq[String] = Nil,
      environment: Map[String, String] = Map(),
      preferredNodeLocationData: Map[String, Set[SplitInfo]] = Map()) =
  {
    this(SparkContext.updatedConf(new SparkConf(), master, appName, sparkHome, jars, environment))
    this.preferredNodeLocationData = preferredNodeLocationData
  }

  // NOTE: The below constructors could be consolidated using default arguments. Due to
  // Scala bug SI-8479, however, this causes the compile step to fail when generating docs.
  // Until we have a good workaround for that bug the constructors remain broken out.

  /**
   * Alternative constructor that allows setting common Spark properties directly
   *
   * @param master Cluster URL to connect to (e.g. mesos://host:port, spark://host:port, local[4]).
   * @param appName A name for your application, to display on the cluster web UI.
   */
  private[spark] def this(master: String, appName: String) =
    this(master, appName, null, Nil, Map(), Map())

  /**
   * Alternative constructor that allows setting common Spark properties directly
   *
   * @param master Cluster URL to connect to (e.g. mesos://host:port, spark://host:port, local[4]).
   * @param appName A name for your application, to display on the cluster web UI.
   * @param sparkHome Location where Spark is installed on cluster nodes.
   */
  private[spark] def this(master: String, appName: String, sparkHome: String) =
    this(master, appName, sparkHome, Nil, Map(), Map())

  /**
   * Alternative constructor that allows setting common Spark properties directly
   *
   * @param master Cluster URL to connect to (e.g. mesos://host:port, spark://host:port, local[4]).
   * @param appName A name for your application, to display on the cluster web UI.
   * @param sparkHome Location where Spark is installed on cluster nodes.
   * @param jars Collection of JARs to send to the cluster. These can be paths on the local file
   *             system or HDFS, HTTP, HTTPS, or FTP URLs.
   */
  private[spark] def this(master: String, appName: String, sparkHome: String, jars: Seq[String]) =
    this(master, appName, sparkHome, jars, Map(), Map())

  // log out Spark Version in Spark driver log
  logInfo(s"Running Spark version $SPARK_VERSION")

  private[spark] val conf = config.clone()
  conf.validateSettings()

  /**
   * Return a copy of this SparkContext's configuration. The configuration ''cannot'' be
   * changed at runtime.
   */
  def getConf: SparkConf = conf.clone()

  if (!conf.contains("spark.master")) {
    throw new SparkException("A master URL must be set in your configuration")
  }
  if (!conf.contains("spark.app.name")) {
    throw new SparkException("An application name must be set in your configuration")
  }

  if (conf.getBoolean("spark.logConf", false)) {
    logInfo("Spark configuration:\n" + conf.toDebugString)
  }

  // Set Spark driver host and port system properties
  conf.setIfMissing("spark.driver.host", Utils.localHostName())
  conf.setIfMissing("spark.driver.port", "0")

  val jars: Seq[String] =
    conf.getOption("spark.jars").map(_.split(",")).map(_.filter(_.size != 0)).toSeq.flatten

  val files: Seq[String] =
    conf.getOption("spark.files").map(_.split(",")).map(_.filter(_.size != 0)).toSeq.flatten

  val master = conf.get("spark.master")
  val appName = conf.get("spark.app.name")

  private[spark] val isEventLogEnabled = conf.getBoolean("spark.eventLog.enabled", false)
  private[spark] val eventLogDir: Option[URI] = {
    if (isEventLogEnabled) {
      val unresolvedDir = conf.get("spark.eventLog.dir", EventLoggingListener.DEFAULT_LOG_DIR)
        .stripSuffix("/")
      Some(Utils.resolveURI(unresolvedDir))
    } else {
      None
    }
  }
  private[spark] val eventLogCodec: Option[String] = {
    val compress = conf.getBoolean("spark.eventLog.compress", false)
    if (compress && isEventLogEnabled) {
      Some(CompressionCodec.getCodecName(conf)).map(CompressionCodec.getShortName)
    } else {
      None
    }
  }

  // Generate the random name for a temp folder in Tachyon
  // Add a timestamp as the suffix here to make it more safe
  val tachyonFolderName = "spark-" + randomUUID.toString()
  conf.set("spark.tachyonStore.folderName", tachyonFolderName)

  val isLocal = (master == "local" || master.startsWith("local["))

  if (master == "yarn-client") System.setProperty("SPARK_YARN_MODE", "true")

  // An asynchronous listener bus for Spark events
  private[spark] val listenerBus = new LiveListenerBus

  conf.set("spark.executor.id", SparkContext.DRIVER_IDENTIFIER)

  // Create the Spark execution environment (cache, map output tracker, etc)

  // This function allows components created by SparkEnv to be mocked in unit tests:
  private[spark] def createSparkEnv(
      conf: SparkConf,
      isLocal: Boolean,
      listenerBus: LiveListenerBus): SparkEnv = {
    SparkEnv.createDriverEnv(conf, isLocal, listenerBus)
  }

  private[spark] val env = createSparkEnv(conf, isLocal, listenerBus)
  SparkEnv.set(env)

  // Used to store a URL for each static file/jar together with the file's local timestamp
  private[spark] val addedFiles = HashMap[String, Long]()
  private[spark] val addedJars = HashMap[String, Long]()

  // Keeps track of all persisted RDDs
  private[spark] val persistentRdds = new TimeStampedWeakValueHashMap[Int, RDD[_]]
  private[spark] val metadataCleaner =
    new MetadataCleaner(MetadataCleanerType.SPARK_CONTEXT, this.cleanup, conf)


  private[spark] val jobProgressListener = new JobProgressListener(conf)
  listenerBus.addListener(jobProgressListener)

  val statusTracker = new SparkStatusTracker(this)

  private[spark] val progressBar: Option[ConsoleProgressBar] =
    if (conf.getBoolean("spark.ui.showConsoleProgress", true) && !log.isInfoEnabled) {
      Some(new ConsoleProgressBar(this))
    } else {
      None
    }

  // Initialize the Spark UI
  private[spark] val ui: Option[SparkUI] =
    if (conf.getBoolean("spark.ui.enabled", true)) {
      Some(SparkUI.createLiveUI(this, conf, listenerBus, jobProgressListener,
        env.securityManager,appName))
    } else {
      // For tests, do not enable the UI
      None
    }

  // Bind the UI before starting the task scheduler to communicate
  // the bound port to the cluster manager properly
  ui.foreach(_.bind())

  /**
   * A default Hadoop Configuration for the Hadoop code (e.g. file systems) that we reuse.
   *
   * '''Note:''' As it will be reused in all Hadoop RDDs, it's better not to modify it unless you
   * plan to set some global configurations for all Hadoop RDDs.
   */
  val hadoopConfiguration = SparkHadoopUtil.get.newConfiguration(conf)

  // Add each JAR given through the constructor
  if (jars != null) {
    jars.foreach(addJar)
  }

  if (files != null) {
    files.foreach(addFile)
  }

  private def warnSparkMem(value: String): String = {
    logWarning("Using SPARK_MEM to set amount of memory to use per executor process is " +
      "deprecated, please use spark.executor.memory instead.")
    value
  }

  private[spark] val executorMemory = conf.getOption("spark.executor.memory")
    .orElse(Option(System.getenv("SPARK_EXECUTOR_MEMORY")))
    .orElse(Option(System.getenv("SPARK_MEM")).map(warnSparkMem))
    .map(Utils.memoryStringToMb)
    .getOrElse(512)

  // Environment variables to pass to our executors.
  private[spark] val executorEnvs = HashMap[String, String]()

  // Convert java options to env vars as a work around
  // since we can't set env vars directly in sbt.
  for { (envKey, propKey) <- Seq(("SPARK_TESTING", "spark.testing"))
    value <- Option(System.getenv(envKey)).orElse(Option(System.getProperty(propKey)))} {
    executorEnvs(envKey) = value
  }
  Option(System.getenv("SPARK_PREPEND_CLASSES")).foreach { v =>
    executorEnvs("SPARK_PREPEND_CLASSES") = v
  }
  // The Mesos scheduler backend relies on this environment variable to set executor memory.
  // TODO: Set this only in the Mesos scheduler.
  executorEnvs("SPARK_EXECUTOR_MEMORY") = executorMemory + "m"
  executorEnvs ++= conf.getExecutorEnv

  // Set SPARK_USER for user who is running SparkContext.
  val sparkUser = Utils.getCurrentUserName()
  executorEnvs("SPARK_USER") = sparkUser

  // We need to register "HeartbeatReceiver" before "createTaskScheduler" because Executor will
  // retrieve "HeartbeatReceiver" in the constructor. (SPARK-6640)
  private val heartbeatReceiver = env.rpcEnv.setupEndpoint(
    HeartbeatReceiver.ENDPOINT_NAME, new HeartbeatReceiver(this))

  // Create and start the scheduler
  private[spark] var (schedulerBackend, taskScheduler) =
    SparkContext.createTaskScheduler(this, master)

  heartbeatReceiver.send(TaskSchedulerIsSet)

  @volatile private[spark] var dagScheduler: DAGScheduler = _
  try {
    dagScheduler = new DAGScheduler(this)
  } catch {
    case e: Exception => {
      try {
        stop()
      } finally {
        throw new SparkException("Error while constructing DAGScheduler", e)
      }
    }
  }

  // start TaskScheduler after taskScheduler sets DAGScheduler reference in DAGScheduler's
  // constructor
  taskScheduler.start()

  val applicationId: String = taskScheduler.applicationId()
  conf.set("spark.app.id", applicationId)

  env.blockManager.initialize(applicationId)

  val metricsSystem = env.metricsSystem

  // The metrics system for Driver need to be set spark.app.id to app ID.
  // So it should start after we get app ID from the task scheduler and set spark.app.id.
  metricsSystem.start()
  // Attach the driver metrics servlet handler to the web ui after the metrics system is started.
  metricsSystem.getServletHandlers.foreach(handler => ui.foreach(_.attachHandler(handler)))

  // Optionally log Spark events
  private[spark] val eventLogger: Option[EventLoggingListener] = {
    if (isEventLogEnabled) {
      val logger =
        new EventLoggingListener(applicationId, eventLogDir.get, conf, hadoopConfiguration)
      logger.start()
      listenerBus.addListener(logger)
      Some(logger)
    } else None
  }

  // Optionally scale number of executors dynamically based on workload. Exposed for testing.
  private val dynamicAllocationEnabled = conf.getBoolean("spark.dynamicAllocation.enabled", false)
  private val dynamicAllocationTesting = conf.getBoolean("spark.dynamicAllocation.testing", false)
  private[spark] val executorAllocationManager: Option[ExecutorAllocationManager] =
    if (dynamicAllocationEnabled) {
      assert(supportDynamicAllocation,
        "Dynamic allocation of executors is currently only supported in YARN and Mesos coarse-grained modes")
      Some(new ExecutorAllocationManager(this, listenerBus, conf))
    } else {
      None
    }
  executorAllocationManager.foreach(_.start())

  private[spark] val cleaner: Option[ContextCleaner] = {
    if (conf.getBoolean("spark.cleaner.referenceTracking", true)) {
      Some(new ContextCleaner(this))
    } else {
      None
    }
  }
  cleaner.foreach(_.start())

  setupAndStartListenerBus()
  postEnvironmentUpdate()
  postApplicationStart()

  private[spark] var checkpointDir: Option[String] = None

  // Thread Local variable that can be used by users to pass information down the stack
  private val localProperties = new InheritableThreadLocal[Properties] {
    override protected def childValue(parent: Properties): Properties = new Properties(parent)
    override protected def initialValue(): Properties = new Properties()
  }

  /**
   * Called by the web UI to obtain executor thread dumps.  This method may be expensive.
   * Logs an error and returns None if we failed to obtain a thread dump, which could occur due
   * to an executor being dead or unresponsive or due to network issues while sending the thread
   * dump message back to the driver.
   */
  private[spark] def getExecutorThreadDump(executorId: String): Option[Array[ThreadStackTrace]] = {
    try {
      if (executorId == SparkContext.DRIVER_IDENTIFIER) {
        Some(Utils.getThreadDump())
      } else {
        val (host, port) = env.blockManager.master.getRpcHostPortForExecutor(executorId).get
        val endpointRef = env.rpcEnv.setupEndpointRef(
          SparkEnv.executorActorSystemName,
          RpcAddress(host, port),
          ExecutorEndpoint.EXECUTOR_ENDPOINT_NAME)
        Some(endpointRef.askWithReply[Array[ThreadStackTrace]](TriggerThreadDump))
      }
    } catch {
      case e: Exception =>
        logError(s"Exception getting thread dump from executor $executorId", e)
        None
    }
  }

  private[spark] def getLocalProperties: Properties = localProperties.get()

  private[spark] def setLocalProperties(props: Properties) {
    localProperties.set(props)
  }

  @deprecated("Properties no longer need to be explicitly initialized.", "1.0.0")
  def initLocalProperties() {
    localProperties.set(new Properties())
  }

  /**
   * Set a local property that affects jobs submitted from this thread, such as the
   * Spark fair scheduler pool.
   */
  def setLocalProperty(key: String, value: String) {
    if (value == null) {
      localProperties.get.remove(key)
    } else {
      localProperties.get.setProperty(key, value)
    }
  }

  /**
   * Get a local property set in this thread, or null if it is missing. See
   * [[org.apache.spark.SparkContext.setLocalProperty]].
   */
  def getLocalProperty(key: String): String =
    Option(localProperties.get).map(_.getProperty(key)).getOrElse(null)

  /** Set a human readable description of the current job. */
  def setJobDescription(value: String) {
    setLocalProperty(SparkContext.SPARK_JOB_DESCRIPTION, value)
  }

  /**
   * Assigns a group ID to all the jobs started by this thread until the group ID is set to a
   * different value or cleared.
   *
   * Often, a unit of execution in an application consists of multiple Spark actions or jobs.
   * Application programmers can use this method to group all those jobs together and give a
   * group description. Once set, the Spark web UI will associate such jobs with this group.
   *
   * The application can also use [[org.apache.spark.SparkContext.cancelJobGroup]] to cancel all
   * running jobs in this group. For example,
   * {{{
   * // In the main thread:
   * sc.setJobGroup("some_job_to_cancel", "some job description")
   * sc.parallelize(1 to 10000, 2).map { i => Thread.sleep(10); i }.count()
   *
   * // In a separate thread:
   * sc.cancelJobGroup("some_job_to_cancel")
   * }}}
   *
   * If interruptOnCancel is set to true for the job group, then job cancellation will result
   * in Thread.interrupt() being called on the job's executor threads. This is useful to help ensure
   * that the tasks are actually stopped in a timely manner, but is off by default due to HDFS-1208,
   * where HDFS may respond to Thread.interrupt() by marking nodes as dead.
   */
  def setJobGroup(groupId: String, description: String, interruptOnCancel: Boolean = false) {
    setLocalProperty(SparkContext.SPARK_JOB_DESCRIPTION, description)
    setLocalProperty(SparkContext.SPARK_JOB_GROUP_ID, groupId)
    // Note: Specifying interruptOnCancel in setJobGroup (rather than cancelJobGroup) avoids
    // changing several public APIs and allows Spark cancellations outside of the cancelJobGroup
    // APIs to also take advantage of this property (e.g., internal job failures or canceling from
    // JobProgressTab UI) on a per-job basis.
    setLocalProperty(SparkContext.SPARK_JOB_INTERRUPT_ON_CANCEL, interruptOnCancel.toString)
  }

  /** Clear the current thread's job group ID and its description. */
  def clearJobGroup() {
    setLocalProperty(SparkContext.SPARK_JOB_DESCRIPTION, null)
    setLocalProperty(SparkContext.SPARK_JOB_GROUP_ID, null)
    setLocalProperty(SparkContext.SPARK_JOB_INTERRUPT_ON_CANCEL, null)
  }

  // Post init
  taskScheduler.postStartHook()

  private val dagSchedulerSource = new DAGSchedulerSource(this.dagScheduler)
  private val blockManagerSource = new BlockManagerSource(SparkEnv.get.blockManager)

  private def initDriverMetrics() {
    SparkEnv.get.metricsSystem.registerSource(dagSchedulerSource)
    SparkEnv.get.metricsSystem.registerSource(blockManagerSource)
  }

  initDriverMetrics()

  // Methods for creating RDDs

  /** Distribute a local Scala collection to form an RDD.
   *
   * @note Parallelize acts lazily. If `seq` is a mutable collection and is altered after the call
   * to parallelize and before the first action on the RDD, the resultant RDD will reflect the
   * modified collection. Pass a copy of the argument to avoid this.
   * @note avoid using `parallelize(Seq())` to create an empty `RDD`. Consider `emptyRDD` for an
   * RDD with no partitions, or `parallelize(Seq[T]())` for an RDD of `T` with empty partitions.
   */
  def parallelize[T: ClassTag](seq: Seq[T], numSlices: Int = defaultParallelism): RDD[T] = {
    assertNotStopped()
    new ParallelCollectionRDD[T](this, seq, numSlices, Map[Int, Seq[String]]())
  }

  /** Distribute a local Scala collection to form an RDD.
   *
   * This method is identical to `parallelize`.
   */
  def makeRDD[T: ClassTag](seq: Seq[T], numSlices: Int = defaultParallelism): RDD[T] = {
    parallelize(seq, numSlices)
  }

  /** Distribute a local Scala collection to form an RDD, with one or more
    * location preferences (hostnames of Spark nodes) for each object.
    * Create a new partition for each collection item. */
  def makeRDD[T: ClassTag](seq: Seq[(T, Seq[String])]): RDD[T] = {
    assertNotStopped()
    val indexToPrefs = seq.zipWithIndex.map(t => (t._2, t._1._2)).toMap
    new ParallelCollectionRDD[T](this, seq.map(_._1), seq.size, indexToPrefs)
  }

  /**
   * Read a text file from HDFS, a local file system (available on all nodes), or any
   * Hadoop-supported file system URI, and return it as an RDD of Strings.
   */
  def textFile(path: String, minPartitions: Int = defaultMinPartitions): RDD[String] = {
    assertNotStopped()
    hadoopFile(path, classOf[TextInputFormat], classOf[LongWritable], classOf[Text],
      minPartitions).map(pair => pair._2.toString).setName(path)
  }

  /**
   * Read a directory of text files from HDFS, a local file system (available on all nodes), or any
   * Hadoop-supported file system URI. Each file is read as a single record and returned in a
   * key-value pair, where the key is the path of each file, the value is the content of each file.
   *
   * <p> For example, if you have the following files:
   * {{{
   *   hdfs://a-hdfs-path/part-00000
   *   hdfs://a-hdfs-path/part-00001
   *   ...
   *   hdfs://a-hdfs-path/part-nnnnn
   * }}}
   *
   * Do `val rdd = sparkContext.wholeTextFile("hdfs://a-hdfs-path")`,
   *
   * <p> then `rdd` contains
   * {{{
   *   (a-hdfs-path/part-00000, its content)
   *   (a-hdfs-path/part-00001, its content)
   *   ...
   *   (a-hdfs-path/part-nnnnn, its content)
   * }}}
   *
   * @note Small files are preferred, large file is also allowable, but may cause bad performance.
   *
   * @param minPartitions A suggestion value of the minimal splitting number for input data.
   */
  def wholeTextFiles(path: String, minPartitions: Int = defaultMinPartitions):
  RDD[(String, String)] = {
    assertNotStopped()
    val job = new NewHadoopJob(hadoopConfiguration)
    NewFileInputFormat.addInputPath(job, new Path(path))
    val updateConf = job.getConfiguration
    new WholeTextFileRDD(
      this,
      classOf[WholeTextFileInputFormat],
      classOf[String],
      classOf[String],
      updateConf,
      minPartitions).setName(path)
  }


  /**
   * :: Experimental ::
   *
   * Get an RDD for a Hadoop-readable dataset as PortableDataStream for each file
   * (useful for binary data)
   *
   * For example, if you have the following files:
   * {{{
   *   hdfs://a-hdfs-path/part-00000
   *   hdfs://a-hdfs-path/part-00001
   *   ...
   *   hdfs://a-hdfs-path/part-nnnnn
   * }}}
   *
   * Do
   * `val rdd = sparkContext.dataStreamFiles("hdfs://a-hdfs-path")`,
   *
   * then `rdd` contains
   * {{{
   *   (a-hdfs-path/part-00000, its content)
   *   (a-hdfs-path/part-00001, its content)
   *   ...
   *   (a-hdfs-path/part-nnnnn, its content)
   * }}}
   *
   * @param minPartitions A suggestion value of the minimal splitting number for input data.
   *
   * @note Small files are preferred; very large files may cause bad performance.
   */
  @Experimental
  def binaryFiles(path: String, minPartitions: Int = defaultMinPartitions):
      RDD[(String, PortableDataStream)] = {
    assertNotStopped()
    val job = new NewHadoopJob(hadoopConfiguration)
    NewFileInputFormat.addInputPath(job, new Path(path))
    val updateConf = job.getConfiguration
    new BinaryFileRDD(
      this,
      classOf[StreamInputFormat],
      classOf[String],
      classOf[PortableDataStream],
      updateConf,
      minPartitions).setName(path)
  }

  /**
   * :: Experimental ::
   *
   * Load data from a flat binary file, assuming the length of each record is constant.
   *
   * '''Note:''' We ensure that the byte array for each record in the resulting RDD
   * has the provided record length.
   *
   * @param path Directory to the input data files
   * @param recordLength The length at which to split the records
   * @return An RDD of data with values, represented as byte arrays
   */
  @Experimental
  def binaryRecords(path: String, recordLength: Int, conf: Configuration = hadoopConfiguration)
      : RDD[Array[Byte]] = {
    assertNotStopped()
    conf.setInt(FixedLengthBinaryInputFormat.RECORD_LENGTH_PROPERTY, recordLength)
    val br = newAPIHadoopFile[LongWritable, BytesWritable, FixedLengthBinaryInputFormat](path,
      classOf[FixedLengthBinaryInputFormat],
      classOf[LongWritable],
      classOf[BytesWritable],
      conf=conf)
    val data = br.map { case (k, v) =>
      val bytes = v.getBytes
      assert(bytes.length == recordLength, "Byte array does not have correct length")
      bytes
    }
    data
  }

  /**
   * Get an RDD for a Hadoop-readable dataset from a Hadoop JobConf given its InputFormat and other
   * necessary info (e.g. file name for a filesystem-based dataset, table name for HyperTable),
   * using the older MapReduce API (`org.apache.hadoop.mapred`).
   *
   * @param conf JobConf for setting up the dataset. Note: This will be put into a Broadcast.
   *             Therefore if you plan to reuse this conf to create multiple RDDs, you need to make
   *             sure you won't modify the conf. A safe approach is always creating a new conf for
   *             a new RDD.
   * @param inputFormatClass Class of the InputFormat
   * @param keyClass Class of the keys
   * @param valueClass Class of the values
   * @param minPartitions Minimum number of Hadoop Splits to generate.
   *
   * '''Note:''' Because Hadoop's RecordReader class re-uses the same Writable object for each
   * record, directly caching the returned RDD or directly passing it to an aggregation or shuffle
   * operation will create many references to the same object.
   * If you plan to directly cache, sort, or aggregate Hadoop writable objects, you should first
   * copy them using a `map` function.
   */
  def hadoopRDD[K, V](
      conf: JobConf,
      inputFormatClass: Class[_ <: InputFormat[K, V]],
      keyClass: Class[K],
      valueClass: Class[V],
      minPartitions: Int = defaultMinPartitions
      ): RDD[(K, V)] = {
    assertNotStopped()
    // Add necessary security credentials to the JobConf before broadcasting it.
    SparkHadoopUtil.get.addCredentials(conf)
    new HadoopRDD(this, conf, inputFormatClass, keyClass, valueClass, minPartitions)
  }

  /** Get an RDD for a Hadoop file with an arbitrary InputFormat
   *
   * '''Note:''' Because Hadoop's RecordReader class re-uses the same Writable object for each
   * record, directly caching the returned RDD or directly passing it to an aggregation or shuffle
   * operation will create many references to the same object.
   * If you plan to directly cache, sort, or aggregate Hadoop writable objects, you should first
   * copy them using a `map` function.
   */
  def hadoopFile[K, V](
      path: String,
      inputFormatClass: Class[_ <: InputFormat[K, V]],
      keyClass: Class[K],
      valueClass: Class[V],
      minPartitions: Int = defaultMinPartitions
      ): RDD[(K, V)] = {
    assertNotStopped()
    // A Hadoop configuration can be about 10 KB, which is pretty big, so broadcast it.
    val confBroadcast = broadcast(new SerializableWritable(hadoopConfiguration))
    val setInputPathsFunc = (jobConf: JobConf) => FileInputFormat.setInputPaths(jobConf, path)
    new HadoopRDD(
      this,
      confBroadcast,
      Some(setInputPathsFunc),
      inputFormatClass,
      keyClass,
      valueClass,
      minPartitions).setName(path)
  }

  /**
   * Smarter version of hadoopFile() that uses class tags to figure out the classes of keys,
   * values and the InputFormat so that users don't need to pass them directly. Instead, callers
   * can just write, for example,
   * {{{
   * val file = sparkContext.hadoopFile[LongWritable, Text, TextInputFormat](path, minPartitions)
   * }}}
   *
   * '''Note:''' Because Hadoop's RecordReader class re-uses the same Writable object for each
   * record, directly caching the returned RDD or directly passing it to an aggregation or shuffle
   * operation will create many references to the same object.
   * If you plan to directly cache, sort, or aggregate Hadoop writable objects, you should first
   * copy them using a `map` function.
   */
  def hadoopFile[K, V, F <: InputFormat[K, V]]
      (path: String, minPartitions: Int)
      (implicit km: ClassTag[K], vm: ClassTag[V], fm: ClassTag[F]): RDD[(K, V)] = {
    hadoopFile(path,
      fm.runtimeClass.asInstanceOf[Class[F]],
      km.runtimeClass.asInstanceOf[Class[K]],
      vm.runtimeClass.asInstanceOf[Class[V]],
      minPartitions)
  }

  /**
   * Smarter version of hadoopFile() that uses class tags to figure out the classes of keys,
   * values and the InputFormat so that users don't need to pass them directly. Instead, callers
   * can just write, for example,
   * {{{
   * val file = sparkContext.hadoopFile[LongWritable, Text, TextInputFormat](path)
   * }}}
   *
   * '''Note:''' Because Hadoop's RecordReader class re-uses the same Writable object for each
   * record, directly caching the returned RDD or directly passing it to an aggregation or shuffle
   * operation will create many references to the same object.
   * If you plan to directly cache, sort, or aggregate Hadoop writable objects, you should first
   * copy them using a `map` function.
   */
  def hadoopFile[K, V, F <: InputFormat[K, V]](path: String)
      (implicit km: ClassTag[K], vm: ClassTag[V], fm: ClassTag[F]): RDD[(K, V)] =
    hadoopFile[K, V, F](path, defaultMinPartitions)

  /** Get an RDD for a Hadoop file with an arbitrary new API InputFormat. */
  def newAPIHadoopFile[K, V, F <: NewInputFormat[K, V]]
      (path: String)
      (implicit km: ClassTag[K], vm: ClassTag[V], fm: ClassTag[F]): RDD[(K, V)] = {
    newAPIHadoopFile(
      path,
      fm.runtimeClass.asInstanceOf[Class[F]],
      km.runtimeClass.asInstanceOf[Class[K]],
      vm.runtimeClass.asInstanceOf[Class[V]])
  }

  /**
   * Get an RDD for a given Hadoop file with an arbitrary new API InputFormat
   * and extra configuration options to pass to the input format.
   *
   * '''Note:''' Because Hadoop's RecordReader class re-uses the same Writable object for each
   * record, directly caching the returned RDD or directly passing it to an aggregation or shuffle
   * operation will create many references to the same object.
   * If you plan to directly cache, sort, or aggregate Hadoop writable objects, you should first
   * copy them using a `map` function.
   */
  def newAPIHadoopFile[K, V, F <: NewInputFormat[K, V]](
      path: String,
      fClass: Class[F],
      kClass: Class[K],
      vClass: Class[V],
      conf: Configuration = hadoopConfiguration): RDD[(K, V)] = {
    assertNotStopped()
    // The call to new NewHadoopJob automatically adds security credentials to conf,
    // so we don't need to explicitly add them ourselves
    val job = new NewHadoopJob(conf)
    NewFileInputFormat.addInputPath(job, new Path(path))
    val updatedConf = job.getConfiguration
    new NewHadoopRDD(this, fClass, kClass, vClass, updatedConf).setName(path)
  }

  /**
   * Get an RDD for a given Hadoop file with an arbitrary new API InputFormat
   * and extra configuration options to pass to the input format.
   *
   * @param conf Configuration for setting up the dataset. Note: This will be put into a Broadcast.
   *             Therefore if you plan to reuse this conf to create multiple RDDs, you need to make
   *             sure you won't modify the conf. A safe approach is always creating a new conf for
   *             a new RDD.
   * @param fClass Class of the InputFormat
   * @param kClass Class of the keys
   * @param vClass Class of the values
   *
   * '''Note:''' Because Hadoop's RecordReader class re-uses the same Writable object for each
   * record, directly caching the returned RDD or directly passing it to an aggregation or shuffle
   * operation will create many references to the same object.
   * If you plan to directly cache, sort, or aggregate Hadoop writable objects, you should first
   * copy them using a `map` function.
   */
  def newAPIHadoopRDD[K, V, F <: NewInputFormat[K, V]](
      conf: Configuration = hadoopConfiguration,
      fClass: Class[F],
      kClass: Class[K],
      vClass: Class[V]): RDD[(K, V)] = {
    assertNotStopped()
    // Add necessary security credentials to the JobConf. Required to access secure HDFS.
    val jconf = new JobConf(conf)
    SparkHadoopUtil.get.addCredentials(jconf)
    new NewHadoopRDD(this, fClass, kClass, vClass, jconf)
  }

  /** Get an RDD for a Hadoop SequenceFile with given key and value types.
    *
    * '''Note:''' Because Hadoop's RecordReader class re-uses the same Writable object for each
    * record, directly caching the returned RDD or directly passing it to an aggregation or shuffle
    * operation will create many references to the same object.
    * If you plan to directly cache, sort, or aggregate Hadoop writable objects, you should first
    * copy them using a `map` function.
    */
  def sequenceFile[K, V](path: String,
      keyClass: Class[K],
      valueClass: Class[V],
      minPartitions: Int
      ): RDD[(K, V)] = {
    assertNotStopped()
    val inputFormatClass = classOf[SequenceFileInputFormat[K, V]]
    hadoopFile(path, inputFormatClass, keyClass, valueClass, minPartitions)
  }

  /** Get an RDD for a Hadoop SequenceFile with given key and value types.
    *
    * '''Note:''' Because Hadoop's RecordReader class re-uses the same Writable object for each
    * record, directly caching the returned RDD or directly passing it to an aggregation or shuffle
    * operation will create many references to the same object.
    * If you plan to directly cache, sort, or aggregate Hadoop writable objects, you should first
    * copy them using a `map` function.
    * */
  def sequenceFile[K, V](path: String, keyClass: Class[K], valueClass: Class[V]): RDD[(K, V)] = {
    assertNotStopped()
    sequenceFile(path, keyClass, valueClass, defaultMinPartitions)
  }

  /**
   * Version of sequenceFile() for types implicitly convertible to Writables through a
   * WritableConverter. For example, to access a SequenceFile where the keys are Text and the
   * values are IntWritable, you could simply write
   * {{{
   * sparkContext.sequenceFile[String, Int](path, ...)
   * }}}
   *
   * WritableConverters are provided in a somewhat strange way (by an implicit function) to support
   * both subclasses of Writable and types for which we define a converter (e.g. Int to
   * IntWritable). The most natural thing would've been to have implicit objects for the
   * converters, but then we couldn't have an object for every subclass of Writable (you can't
   * have a parameterized singleton object). We use functions instead to create a new converter
   * for the appropriate type. In addition, we pass the converter a ClassTag of its type to
   * allow it to figure out the Writable class to use in the subclass case.
   *
   * '''Note:''' Because Hadoop's RecordReader class re-uses the same Writable object for each
   * record, directly caching the returned RDD or directly passing it to an aggregation or shuffle
   * operation will create many references to the same object.
   * If you plan to directly cache, sort, or aggregate Hadoop writable objects, you should first
   * copy them using a `map` function.
   */
   def sequenceFile[K, V]
       (path: String, minPartitions: Int = defaultMinPartitions)
       (implicit km: ClassTag[K], vm: ClassTag[V],
        kcf: () => WritableConverter[K], vcf: () => WritableConverter[V])
      : RDD[(K, V)] = {
    assertNotStopped()
    val kc = kcf()
    val vc = vcf()
    val format = classOf[SequenceFileInputFormat[Writable, Writable]]
    val writables = hadoopFile(path, format,
        kc.writableClass(km).asInstanceOf[Class[Writable]],
        vc.writableClass(vm).asInstanceOf[Class[Writable]], minPartitions)
    writables.map { case (k, v) => (kc.convert(k), vc.convert(v)) }
  }

  /**
   * Load an RDD saved as a SequenceFile containing serialized objects, with NullWritable keys and
   * BytesWritable values that contain a serialized partition. This is still an experimental
   * storage format and may not be supported exactly as is in future Spark releases. It will also
   * be pretty slow if you use the default serializer (Java serialization),
   * though the nice thing about it is that there's very little effort required to save arbitrary
   * objects.
   */
  def objectFile[T: ClassTag](
      path: String,
      minPartitions: Int = defaultMinPartitions
      ): RDD[T] = {
    assertNotStopped()
    sequenceFile(path, classOf[NullWritable], classOf[BytesWritable], minPartitions)
      .flatMap(x => Utils.deserialize[Array[T]](x._2.getBytes, Utils.getContextOrSparkClassLoader))
  }

  protected[spark] def checkpointFile[T: ClassTag](
      path: String
    ): RDD[T] = {
    new CheckpointRDD[T](this, path)
  }

  /** Build the union of a list of RDDs. */
  def union[T: ClassTag](rdds: Seq[RDD[T]]): RDD[T] = {
    val partitioners = rdds.flatMap(_.partitioner).toSet
    if (partitioners.size == 1) {
      new PartitionerAwareUnionRDD(this, rdds)
    } else {
      new UnionRDD(this, rdds)
    }
  }

  /** Build the union of a list of RDDs passed as variable-length arguments. */
  def union[T: ClassTag](first: RDD[T], rest: RDD[T]*): RDD[T] =
    union(Seq(first) ++ rest)

  /** Get an RDD that has no partitions or elements. */
  def emptyRDD[T: ClassTag]: EmptyRDD[T] = new EmptyRDD[T](this)

  // Methods for creating shared variables

  /**
   * Create an [[org.apache.spark.Accumulator]] variable of a given type, which tasks can "add"
   * values to using the `+=` method. Only the driver can access the accumulator's `value`.
   */
  def accumulator[T](initialValue: T)(implicit param: AccumulatorParam[T]): Accumulator[T] =
  {
    val acc = new Accumulator(initialValue, param)
    cleaner.foreach(_.registerAccumulatorForCleanup(acc))
    acc
  }

  /**
   * Create an [[org.apache.spark.Accumulator]] variable of a given type, with a name for display
   * in the Spark UI. Tasks can "add" values to the accumulator using the `+=` method. Only the
   * driver can access the accumulator's `value`.
   */
  def accumulator[T](initialValue: T, name: String)(implicit param: AccumulatorParam[T])
    : Accumulator[T] = {
    val acc = new Accumulator(initialValue, param, Some(name))
    cleaner.foreach(_.registerAccumulatorForCleanup(acc))
    acc
  }

  /**
   * Create an [[org.apache.spark.Accumulable]] shared variable, to which tasks can add values
   * with `+=`. Only the driver can access the accumuable's `value`.
   * @tparam R accumulator result type
   * @tparam T type that can be added to the accumulator
   */
  def accumulable[R, T](initialValue: R)(implicit param: AccumulableParam[R, T])
    : Accumulable[R, T] = {
    val acc = new Accumulable(initialValue, param)
    cleaner.foreach(_.registerAccumulatorForCleanup(acc))
    acc
  }

  /**
   * Create an [[org.apache.spark.Accumulable]] shared variable, with a name for display in the
   * Spark UI. Tasks can add values to the accumuable using the `+=` operator. Only the driver can
   * access the accumuable's `value`.
   * @tparam R accumulator result type
   * @tparam T type that can be added to the accumulator
   */
  def accumulable[R, T](initialValue: R, name: String)(implicit param: AccumulableParam[R, T])
    : Accumulable[R, T] = {
    val acc = new Accumulable(initialValue, param, Some(name))
    cleaner.foreach(_.registerAccumulatorForCleanup(acc))
    acc
  }

  /**
   * Create an accumulator from a "mutable collection" type.
   *
   * Growable and TraversableOnce are the standard APIs that guarantee += and ++=, implemented by
   * standard mutable collections. So you can use this with mutable Map, Set, etc.
   */
  def accumulableCollection[R <% Growable[T] with TraversableOnce[T] with Serializable: ClassTag, T]
      (initialValue: R): Accumulable[R, T] = {
    val param = new GrowableAccumulableParam[R,T]
    val acc = new Accumulable(initialValue, param)
    cleaner.foreach(_.registerAccumulatorForCleanup(acc))
    acc
  }

  /**
   * Broadcast a read-only variable to the cluster, returning a
   * [[org.apache.spark.broadcast.Broadcast]] object for reading it in distributed functions.
   * The variable will be sent to each cluster only once.
   */
  def broadcast[T: ClassTag](value: T): Broadcast[T] = {
    assertNotStopped()
    if (classOf[RDD[_]].isAssignableFrom(classTag[T].runtimeClass)) {
      // This is a warning instead of an exception in order to avoid breaking user programs that
      // might have created RDD broadcast variables but not used them:
      logWarning("Can not directly broadcast RDDs; instead, call collect() and "
        + "broadcast the result (see SPARK-5063)")
    }
    val bc = env.broadcastManager.newBroadcast[T](value, isLocal)
    val callSite = getCallSite
    logInfo("Created broadcast " + bc.id + " from " + callSite.shortForm)
    cleaner.foreach(_.registerBroadcastForCleanup(bc))
    bc
  }

  /**
   * Add a file to be downloaded with this Spark job on every node.
   * The `path` passed can be either a local file, a file in HDFS (or other Hadoop-supported
   * filesystems), or an HTTP, HTTPS or FTP URI.  To access the file in Spark jobs,
   * use `SparkFiles.get(fileName)` to find its download location.
   */
  def addFile(path: String): Unit = {
    addFile(path, false)
  }

  /**
   * Add a file to be downloaded with this Spark job on every node.
   * The `path` passed can be either a local file, a file in HDFS (or other Hadoop-supported
   * filesystems), or an HTTP, HTTPS or FTP URI.  To access the file in Spark jobs,
   * use `SparkFiles.get(fileName)` to find its download location.
   *
   * A directory can be given if the recursive option is set to true. Currently directories are only
   * supported for Hadoop-supported filesystems.
   */
  def addFile(path: String, recursive: Boolean): Unit = {
    val uri = new URI(path)
    val schemeCorrectedPath = uri.getScheme match {
      case null | "local" => new File(path).getCanonicalFile.toURI.toString
      case _              => path
    }

    val hadoopPath = new Path(schemeCorrectedPath)
    val scheme = new URI(schemeCorrectedPath).getScheme
    if (!Array("http", "https", "ftp").contains(scheme)) {
      val fs = hadoopPath.getFileSystem(hadoopConfiguration)
      if (!fs.exists(hadoopPath)) {
        throw new FileNotFoundException(s"Added file $hadoopPath does not exist.")
      }
      val isDir = fs.getFileStatus(hadoopPath).isDir
      if (!isLocal && scheme == "file" && isDir) {
        throw new SparkException(s"addFile does not support local directories when not running " +
          "local mode.")
      }
      if (!recursive && isDir) {
        throw new SparkException(s"Added file $hadoopPath is a directory and recursive is not " +
          "turned on.")
      }
    }

    val key = if (!isLocal && scheme == "file") {
      env.httpFileServer.addFile(new File(uri.getPath))
    } else {
      schemeCorrectedPath
    }
    val timestamp = System.currentTimeMillis
    addedFiles(key) = timestamp

    // Fetch the file locally in case a job is executed using DAGScheduler.runLocally().
    Utils.fetchFile(path, new File(SparkFiles.getRootDirectory()), conf, env.securityManager,
      hadoopConfiguration, timestamp, useCache = false)

    logInfo("Added file " + path + " at " + key + " with timestamp " + addedFiles(key))
    postEnvironmentUpdate()
  }

  /**
   * Return whether dynamically adjusting the amount of resources allocated to
   * this application is supported. This is currently only available for YARN
   * and Mesos coarse-grained modes.
   */
  private[spark] def supportDynamicAllocation =
<<<<<<< HEAD
    master.contains("yarn") || master.contains("mesos") || dynamicAllocationTesting
=======
    master.contains("yarn") || dynamicAllocationTesting
>>>>>>> 18ca089b

  /**
   * :: DeveloperApi ::
   * Register a listener to receive up-calls from events that happen during execution.
   */
  @DeveloperApi
  def addSparkListener(listener: SparkListener) {
    listenerBus.addListener(listener)
  }

  /**
   * Express a preference to the cluster manager for a given total number of executors.
   * This can result in canceling pending requests or filing additional requests.
   * This is currently only supported in YARN and Mesos modes.
   * Return whether the request is received.
   */
  private[spark] override def requestTotalExecutors(numExecutors: Int): Boolean = {
    assert(supportDynamicAllocation,
      "Requesting executors is currently only supported in YARN and Mesos modes")
    schedulerBackend match {
      case b: CoarseGrainedSchedulerBackend =>
        b.requestTotalExecutors(numExecutors)
      case _ =>
        logWarning("Requesting executors is only supported in coarse-grained mode")
        false
    }
  }

  /**
   * :: DeveloperApi ::
   * Request an additional number of executors from the cluster manager.
   * This is currently only supported in YARN and Mesos modes. Return whether the request is received.
   */
  @DeveloperApi
  override def requestExecutors(numAdditionalExecutors: Int): Boolean = {
    assert(supportDynamicAllocation,
      "Requesting executors is currently only supported in YARN and Mesos modes")
    schedulerBackend match {
      case b: CoarseGrainedSchedulerBackend =>
        b.requestExecutors(numAdditionalExecutors)
      case _ =>
        logWarning("Requesting executors is only supported in coarse-grained mode")
        false
    }
  }

  /**
   * :: DeveloperApi ::
   * Request that the cluster manager kill the specified executors.
   * This is currently only supported in YARN and Mesos modes. Return whether the request is received.
   */
  @DeveloperApi
  override def killExecutors(executorIds: Seq[String]): Boolean = {
    assert(supportDynamicAllocation,
      "Killing executors is currently only supported in YARN and Mesos modes")
    schedulerBackend match {
      case b: CoarseGrainedSchedulerBackend =>
        b.killExecutors(executorIds)
      case _ =>
        logWarning("Killing executors is only supported in coarse-grained mode")
        false
    }
  }

  /**
   * :: DeveloperApi ::
   * Request that cluster manager the kill the specified executor.
   * This is currently only supported in Yarn and Mesos modes. Return whether the request is received.
   */
  @DeveloperApi
  override def killExecutor(executorId: String): Boolean = super.killExecutor(executorId)

  /** The version of Spark on which this application is running. */
  def version: String = SPARK_VERSION

  /**
   * Return a map from the slave to the max memory available for caching and the remaining
   * memory available for caching.
   */
  def getExecutorMemoryStatus: Map[String, (Long, Long)] = {
    assertNotStopped()
    env.blockManager.master.getMemoryStatus.map { case(blockManagerId, mem) =>
      (blockManagerId.host + ":" + blockManagerId.port, mem)
    }
  }

  /**
   * :: DeveloperApi ::
   * Return information about what RDDs are cached, if they are in mem or on disk, how much space
   * they take, etc.
   */
  @DeveloperApi
  def getRDDStorageInfo: Array[RDDInfo] = {
    assertNotStopped()
    val rddInfos = persistentRdds.values.map(RDDInfo.fromRdd).toArray
    StorageUtils.updateRddInfo(rddInfos, getExecutorStorageStatus)
    rddInfos.filter(_.isCached)
  }

  /**
   * Returns an immutable map of RDDs that have marked themselves as persistent via cache() call.
   * Note that this does not necessarily mean the caching or computation was successful.
   */
  def getPersistentRDDs: Map[Int, RDD[_]] = persistentRdds.toMap

  /**
   * :: DeveloperApi ::
   * Return information about blocks stored in all of the slaves
   */
  @DeveloperApi
  def getExecutorStorageStatus: Array[StorageStatus] = {
    assertNotStopped()
    env.blockManager.master.getStorageStatus
  }

  /**
   * :: DeveloperApi ::
   * Return pools for fair scheduler
   */
  @DeveloperApi
  def getAllPools: Seq[Schedulable] = {
    assertNotStopped()
    // TODO(xiajunluan): We should take nested pools into account
    taskScheduler.rootPool.schedulableQueue.toSeq
  }

  /**
   * :: DeveloperApi ::
   * Return the pool associated with the given name, if one exists
   */
  @DeveloperApi
  def getPoolForName(pool: String): Option[Schedulable] = {
    assertNotStopped()
    Option(taskScheduler.rootPool.schedulableNameToSchedulable.get(pool))
  }

  /**
   * Return current scheduling mode
   */
  def getSchedulingMode: SchedulingMode.SchedulingMode = {
    assertNotStopped()
    taskScheduler.schedulingMode
  }

  /**
   * Clear the job's list of files added by `addFile` so that they do not get downloaded to
   * any new nodes.
   */
  @deprecated("adding files no longer creates local copies that need to be deleted", "1.0.0")
  def clearFiles() {
    addedFiles.clear()
  }

  /**
   * Gets the locality information associated with the partition in a particular rdd
   * @param rdd of interest
   * @param partition to be looked up for locality
   * @return list of preferred locations for the partition
   */
  private [spark] def getPreferredLocs(rdd: RDD[_], partition: Int): Seq[TaskLocation] = {
    dagScheduler.getPreferredLocs(rdd, partition)
  }

  /**
   * Register an RDD to be persisted in memory and/or disk storage
   */
  private[spark] def persistRDD(rdd: RDD[_]) {
    persistentRdds(rdd.id) = rdd
  }

  /**
   * Unpersist an RDD from memory and/or disk storage
   */
  private[spark] def unpersistRDD(rddId: Int, blocking: Boolean = true) {
    env.blockManager.master.removeRdd(rddId, blocking)
    persistentRdds.remove(rddId)
    listenerBus.post(SparkListenerUnpersistRDD(rddId))
  }

  /**
   * Adds a JAR dependency for all tasks to be executed on this SparkContext in the future.
   * The `path` passed can be either a local file, a file in HDFS (or other Hadoop-supported
   * filesystems), an HTTP, HTTPS or FTP URI, or local:/path for a file on every worker node.
   */
  def addJar(path: String) {
    if (path == null) {
      logWarning("null specified as parameter to addJar")
    } else {
      var key = ""
      if (path.contains("\\")) {
        // For local paths with backslashes on Windows, URI throws an exception
        key = env.httpFileServer.addJar(new File(path))
      } else {
        val uri = new URI(path)
        key = uri.getScheme match {
          // A JAR file which exists only on the driver node
          case null | "file" =>
            // yarn-standalone is deprecated, but still supported
            if (SparkHadoopUtil.get.isYarnMode() &&
                (master == "yarn-standalone" || master == "yarn-cluster")) {
              // In order for this to work in yarn-cluster mode the user must specify the
              // --addJars option to the client to upload the file into the distributed cache
              // of the AM to make it show up in the current working directory.
              val fileName = new Path(uri.getPath).getName()
              try {
                env.httpFileServer.addJar(new File(fileName))
              } catch {
                case e: Exception =>
                  // For now just log an error but allow to go through so spark examples work.
                  // The spark examples don't really need the jar distributed since its also
                  // the app jar.
                  logError("Error adding jar (" + e + "), was the --addJars option used?")
                  null
              }
            } else {
              try {
                env.httpFileServer.addJar(new File(uri.getPath))
              } catch {
                case exc: FileNotFoundException =>
                  logError(s"Jar not found at $path")
                  null
                case e: Exception =>
                  // For now just log an error but allow to go through so spark examples work.
                  // The spark examples don't really need the jar distributed since its also
                  // the app jar.
                  logError("Error adding jar (" + e + "), was the --addJars option used?")
                  null
              }
            }
          // A JAR file which exists locally on every worker node
          case "local" =>
            "file:" + uri.getPath
          case _ =>
            path
        }
      }
      if (key != null) {
        addedJars(key) = System.currentTimeMillis
        logInfo("Added JAR " + path + " at " + key + " with timestamp " + addedJars(key))
      }
    }
    postEnvironmentUpdate()
  }

  /**
   * Clear the job's list of JARs added by `addJar` so that they do not get downloaded to
   * any new nodes.
   */
  @deprecated("adding jars no longer creates local copies that need to be deleted", "1.0.0")
  def clearJars() {
    addedJars.clear()
  }

  // Shut down the SparkContext.
  def stop() {
    // Use the stopping variable to ensure no contention for the stop scenario.
    // Still track the stopped variable for use elsewhere in the code.
    
    if (!stopped.compareAndSet(false, true)) {
      logInfo("SparkContext already stopped.")
      return
    }
    
    postApplicationEnd()
    ui.foreach(_.stop())
    env.metricsSystem.report()
    metadataCleaner.cancel()
    cleaner.foreach(_.stop()) 
    executorAllocationManager.foreach(_.stop())
    dagScheduler.stop()
    dagScheduler = null
    listenerBus.stop()
    eventLogger.foreach(_.stop())
    env.rpcEnv.stop(heartbeatReceiver)
    progressBar.foreach(_.stop())
    taskScheduler = null
    // TODO: Cache.stop()?
    env.stop()
    SparkEnv.set(null)
    SparkContext.clearActiveContext()
    logInfo("Successfully stopped SparkContext")
  }


  /**
   * Get Spark's home location from either a value set through the constructor,
   * or the spark.home Java property, or the SPARK_HOME environment variable
   * (in that order of preference). If neither of these is set, return None.
   */
  private[spark] def getSparkHome(): Option[String] = {
    conf.getOption("spark.home").orElse(Option(System.getenv("SPARK_HOME")))
  }

  /**
   * Set the thread-local property for overriding the call sites
   * of actions and RDDs.
   */
  def setCallSite(shortCallSite: String) {
    setLocalProperty(CallSite.SHORT_FORM, shortCallSite)
  }

  /**
   * Set the thread-local property for overriding the call sites
   * of actions and RDDs.
   */
  private[spark] def setCallSite(callSite: CallSite) {
    setLocalProperty(CallSite.SHORT_FORM, callSite.shortForm)
    setLocalProperty(CallSite.LONG_FORM, callSite.longForm)
  }

  /**
   * Clear the thread-local property for overriding the call sites
   * of actions and RDDs.
   */
  def clearCallSite() {
    setLocalProperty(CallSite.SHORT_FORM, null)
    setLocalProperty(CallSite.LONG_FORM, null)
  }

  /**
   * Capture the current user callsite and return a formatted version for printing. If the user
   * has overridden the call site using `setCallSite()`, this will return the user's version.
   */
  private[spark] def getCallSite(): CallSite = {
    Option(getLocalProperty(CallSite.SHORT_FORM)).map { case shortCallSite =>
      val longCallSite = Option(getLocalProperty(CallSite.LONG_FORM)).getOrElse("")
      CallSite(shortCallSite, longCallSite)
    }.getOrElse(Utils.getCallSite())
  }

  /**
   * Run a function on a given set of partitions in an RDD and pass the results to the given
   * handler function. This is the main entry point for all actions in Spark. The allowLocal
   * flag specifies whether the scheduler can run the computation on the driver rather than
   * shipping it out to the cluster, for short actions like first().
   */
  def runJob[T, U: ClassTag](
      rdd: RDD[T],
      func: (TaskContext, Iterator[T]) => U,
      partitions: Seq[Int],
      allowLocal: Boolean,
      resultHandler: (Int, U) => Unit) {
    if (stopped.get()) {
      throw new IllegalStateException("SparkContext has been shutdown")
    }
    val callSite = getCallSite
    val cleanedFunc = clean(func)
    logInfo("Starting job: " + callSite.shortForm)
    if (conf.getBoolean("spark.logLineage", false)) {
      logInfo("RDD's recursive dependencies:\n" + rdd.toDebugString)
    }
    dagScheduler.runJob(rdd, cleanedFunc, partitions, callSite, allowLocal,
      resultHandler, localProperties.get)
    progressBar.foreach(_.finishAll())
    rdd.doCheckpoint()
  }

  /**
   * Run a function on a given set of partitions in an RDD and return the results as an array. The
   * allowLocal flag specifies whether the scheduler can run the computation on the driver rather
   * than shipping it out to the cluster, for short actions like first().
   */
  def runJob[T, U: ClassTag](
      rdd: RDD[T],
      func: (TaskContext, Iterator[T]) => U,
      partitions: Seq[Int],
      allowLocal: Boolean
      ): Array[U] = {
    val results = new Array[U](partitions.size)
    runJob[T, U](rdd, func, partitions, allowLocal, (index, res) => results(index) = res)
    results
  }

  /**
   * Run a job on a given set of partitions of an RDD, but take a function of type
   * `Iterator[T] => U` instead of `(TaskContext, Iterator[T]) => U`.
   */
  def runJob[T, U: ClassTag](
      rdd: RDD[T],
      func: Iterator[T] => U,
      partitions: Seq[Int],
      allowLocal: Boolean
      ): Array[U] = {
    runJob(rdd, (context: TaskContext, iter: Iterator[T]) => func(iter), partitions, allowLocal)
  }

  /**
   * Run a job on all partitions in an RDD and return the results in an array.
   */
  def runJob[T, U: ClassTag](rdd: RDD[T], func: (TaskContext, Iterator[T]) => U): Array[U] = {
    runJob(rdd, func, 0 until rdd.partitions.size, false)
  }

  /**
   * Run a job on all partitions in an RDD and return the results in an array.
   */
  def runJob[T, U: ClassTag](rdd: RDD[T], func: Iterator[T] => U): Array[U] = {
    runJob(rdd, func, 0 until rdd.partitions.size, false)
  }

  /**
   * Run a job on all partitions in an RDD and pass the results to a handler function.
   */
  def runJob[T, U: ClassTag](
    rdd: RDD[T],
    processPartition: (TaskContext, Iterator[T]) => U,
    resultHandler: (Int, U) => Unit)
  {
    runJob[T, U](rdd, processPartition, 0 until rdd.partitions.size, false, resultHandler)
  }

  /**
   * Run a job on all partitions in an RDD and pass the results to a handler function.
   */
  def runJob[T, U: ClassTag](
      rdd: RDD[T],
      processPartition: Iterator[T] => U,
      resultHandler: (Int, U) => Unit)
  {
    val processFunc = (context: TaskContext, iter: Iterator[T]) => processPartition(iter)
    runJob[T, U](rdd, processFunc, 0 until rdd.partitions.size, false, resultHandler)
  }

  /**
   * :: DeveloperApi ::
   * Run a job that can return approximate results.
   */
  @DeveloperApi
  def runApproximateJob[T, U, R](
      rdd: RDD[T],
      func: (TaskContext, Iterator[T]) => U,
      evaluator: ApproximateEvaluator[U, R],
      timeout: Long): PartialResult[R] = {
    assertNotStopped()
    val callSite = getCallSite
    logInfo("Starting job: " + callSite.shortForm)
    val start = System.nanoTime
    val result = dagScheduler.runApproximateJob(rdd, func, evaluator, callSite, timeout,
      localProperties.get)
    logInfo(
      "Job finished: " + callSite.shortForm + ", took " + (System.nanoTime - start) / 1e9 + " s")
    result
  }

  /**
   * :: Experimental ::
   * Submit a job for execution and return a FutureJob holding the result.
   */
  @Experimental
  def submitJob[T, U, R](
      rdd: RDD[T],
      processPartition: Iterator[T] => U,
      partitions: Seq[Int],
      resultHandler: (Int, U) => Unit,
      resultFunc: => R): SimpleFutureAction[R] =
  {
    assertNotStopped()
    val cleanF = clean(processPartition)
    val callSite = getCallSite
    val waiter = dagScheduler.submitJob(
      rdd,
      (context: TaskContext, iter: Iterator[T]) => cleanF(iter),
      partitions,
      callSite,
      allowLocal = false,
      resultHandler,
      localProperties.get)
    new SimpleFutureAction(waiter, resultFunc)
  }

  /**
   * Cancel active jobs for the specified group. See [[org.apache.spark.SparkContext.setJobGroup]]
   * for more information.
   */
  def cancelJobGroup(groupId: String) {
    assertNotStopped()
    dagScheduler.cancelJobGroup(groupId)
  }

  /** Cancel all jobs that have been scheduled or are running.  */
  def cancelAllJobs() {
    assertNotStopped()
    dagScheduler.cancelAllJobs()
  }

  /** Cancel a given job if it's scheduled or running */
  private[spark] def cancelJob(jobId: Int) {
    dagScheduler.cancelJob(jobId)
  }

  /** Cancel a given stage and all jobs associated with it */
  private[spark] def cancelStage(stageId: Int) {
    dagScheduler.cancelStage(stageId)
  }

  /**
   * Clean a closure to make it ready to serialized and send to tasks
   * (removes unreferenced variables in $outer's, updates REPL variables)
   * If <tt>checkSerializable</tt> is set, <tt>clean</tt> will also proactively
   * check to see if <tt>f</tt> is serializable and throw a <tt>SparkException</tt>
   * if not.
   *
   * @param f the closure to clean
   * @param checkSerializable whether or not to immediately check <tt>f</tt> for serializability
   * @throws <tt>SparkException<tt> if <tt>checkSerializable</tt> is set but <tt>f</tt> is not
   *   serializable
   */
  private[spark] def clean[F <: AnyRef](f: F, checkSerializable: Boolean = true): F = {
    ClosureCleaner.clean(f, checkSerializable)
    f
  }

  /**
   * Set the directory under which RDDs are going to be checkpointed. The directory must
   * be a HDFS path if running on a cluster.
   */
  def setCheckpointDir(directory: String) {
    checkpointDir = Option(directory).map { dir =>
      val path = new Path(dir, UUID.randomUUID().toString)
      val fs = path.getFileSystem(hadoopConfiguration)
      fs.mkdirs(path)
      fs.getFileStatus(path).getPath.toString
    }
  }

  def getCheckpointDir: Option[String] = checkpointDir

  /** Default level of parallelism to use when not given by user (e.g. parallelize and makeRDD). */
  def defaultParallelism: Int = {
    assertNotStopped()
    taskScheduler.defaultParallelism
  }

  /** Default min number of partitions for Hadoop RDDs when not given by user */
  @deprecated("use defaultMinPartitions", "1.0.0")
  def defaultMinSplits: Int = math.min(defaultParallelism, 2)

  /**
   * Default min number of partitions for Hadoop RDDs when not given by user
   * Notice that we use math.min so the "defaultMinPartitions" cannot be higher than 2.
   * The reasons for this are discussed in https://github.com/mesos/spark/pull/718
   */
  def defaultMinPartitions: Int = math.min(defaultParallelism, 2)

  private val nextShuffleId = new AtomicInteger(0)

  private[spark] def newShuffleId(): Int = nextShuffleId.getAndIncrement()

  private val nextRddId = new AtomicInteger(0)

  /** Register a new RDD, returning its RDD ID */
  private[spark] def newRddId(): Int = nextRddId.getAndIncrement()

  /**
   * Registers listeners specified in spark.extraListeners, then starts the listener bus.
   * This should be called after all internal listeners have been registered with the listener bus
   * (e.g. after the web UI and event logging listeners have been registered).
   */
  private def setupAndStartListenerBus(): Unit = {
    // Use reflection to instantiate listeners specified via `spark.extraListeners`
    try {
      val listenerClassNames: Seq[String] =
        conf.get("spark.extraListeners", "").split(',').map(_.trim).filter(_ != "")
      for (className <- listenerClassNames) {
        // Use reflection to find the right constructor
        val constructors = {
          val listenerClass = Class.forName(className)
          listenerClass.getConstructors.asInstanceOf[Array[Constructor[_ <: SparkListener]]]
        }
        val constructorTakingSparkConf = constructors.find { c =>
          c.getParameterTypes.sameElements(Array(classOf[SparkConf]))
        }
        lazy val zeroArgumentConstructor = constructors.find { c =>
          c.getParameterTypes.isEmpty
        }
        val listener: SparkListener = {
          if (constructorTakingSparkConf.isDefined) {
            constructorTakingSparkConf.get.newInstance(conf)
          } else if (zeroArgumentConstructor.isDefined) {
            zeroArgumentConstructor.get.newInstance()
          } else {
            throw new SparkException(
              s"$className did not have a zero-argument constructor or a" +
                " single-argument constructor that accepts SparkConf. Note: if the class is" +
                " defined inside of another Scala class, then its constructors may accept an" +
                " implicit parameter that references the enclosing class; in this case, you must" +
                " define the listener as a top-level class in order to prevent this extra" +
                " parameter from breaking Spark's ability to find a valid constructor.")
          }
        }
        listenerBus.addListener(listener)
        logInfo(s"Registered listener $className")
      }
    } catch {
      case e: Exception =>
        try {
          stop()
        } finally {
          throw new SparkException(s"Exception when registering SparkListener", e)
        }
    }

    listenerBus.start(this)
  }

  /** Post the application start event */
  private def postApplicationStart() {
    // Note: this code assumes that the task scheduler has been initialized and has contacted
    // the cluster manager to get an application ID (in case the cluster manager provides one).
    listenerBus.post(SparkListenerApplicationStart(appName, Some(applicationId),
      startTime, sparkUser))
  }

  /** Post the application end event */
  private def postApplicationEnd() {
    listenerBus.post(SparkListenerApplicationEnd(System.currentTimeMillis))
  }

  /** Post the environment update event once the task scheduler is ready */
  private def postEnvironmentUpdate() {
    if (taskScheduler != null) {
      val schedulingMode = getSchedulingMode.toString
      val addedJarPaths = addedJars.keys.toSeq
      val addedFilePaths = addedFiles.keys.toSeq
      val environmentDetails = SparkEnv.environmentDetails(conf, schedulingMode, addedJarPaths,
        addedFilePaths)
      val environmentUpdate = SparkListenerEnvironmentUpdate(environmentDetails)
      listenerBus.post(environmentUpdate)
    }
  }

  /** Called by MetadataCleaner to clean up the persistentRdds map periodically */
  private[spark] def cleanup(cleanupTime: Long) {
    persistentRdds.clearOldValues(cleanupTime)
  }

  // In order to prevent multiple SparkContexts from being active at the same time, mark this
  // context as having finished construction.
  // NOTE: this must be placed at the end of the SparkContext constructor.
  SparkContext.setActiveContext(this, allowMultipleContexts)
}

/**
 * The SparkContext object contains a number of implicit conversions and parameters for use with
 * various Spark features.
 */
object SparkContext extends Logging {

  /**
   * Lock that guards access to global variables that track SparkContext construction.
   */
  private val SPARK_CONTEXT_CONSTRUCTOR_LOCK = new Object()

  /**
   * The active, fully-constructed SparkContext.  If no SparkContext is active, then this is `None`.
   *
   * Access to this field is guarded by SPARK_CONTEXT_CONSTRUCTOR_LOCK
   */
  private var activeContext: Option[SparkContext] = None

  /**
   * Points to a partially-constructed SparkContext if some thread is in the SparkContext
   * constructor, or `None` if no SparkContext is being constructed.
   *
   * Access to this field is guarded by SPARK_CONTEXT_CONSTRUCTOR_LOCK
   */
  private var contextBeingConstructed: Option[SparkContext] = None

  /**
   * Called to ensure that no other SparkContext is running in this JVM.
   *
   * Throws an exception if a running context is detected and logs a warning if another thread is
   * constructing a SparkContext.  This warning is necessary because the current locking scheme
   * prevents us from reliably distinguishing between cases where another context is being
   * constructed and cases where another constructor threw an exception.
   */
  private def assertNoOtherContextIsRunning(
      sc: SparkContext,
      allowMultipleContexts: Boolean): Unit = {
    SPARK_CONTEXT_CONSTRUCTOR_LOCK.synchronized {
      contextBeingConstructed.foreach { otherContext =>
        if (otherContext ne sc) {  // checks for reference equality
          // Since otherContext might point to a partially-constructed context, guard against
          // its creationSite field being null:
          val otherContextCreationSite =
            Option(otherContext.creationSite).map(_.longForm).getOrElse("unknown location")
          val warnMsg = "Another SparkContext is being constructed (or threw an exception in its" +
            " constructor).  This may indicate an error, since only one SparkContext may be" +
            " running in this JVM (see SPARK-2243)." +
            s" The other SparkContext was created at:\n$otherContextCreationSite"
          logWarning(warnMsg)
        }

        activeContext.foreach { ctx =>
          val errMsg = "Only one SparkContext may be running in this JVM (see SPARK-2243)." +
            " To ignore this error, set spark.driver.allowMultipleContexts = true. " +
            s"The currently running SparkContext was created at:\n${ctx.creationSite.longForm}"
          val exception = new SparkException(errMsg)
          if (allowMultipleContexts) {
            logWarning("Multiple running SparkContexts detected in the same JVM!", exception)
          } else {
            throw exception
          }
        }
      }
    }
  }

  /**
   * Called at the beginning of the SparkContext constructor to ensure that no SparkContext is
   * running.  Throws an exception if a running context is detected and logs a warning if another
   * thread is constructing a SparkContext.  This warning is necessary because the current locking
   * scheme prevents us from reliably distinguishing between cases where another context is being
   * constructed and cases where another constructor threw an exception.
   */
  private[spark] def markPartiallyConstructed(
      sc: SparkContext,
      allowMultipleContexts: Boolean): Unit = {
    SPARK_CONTEXT_CONSTRUCTOR_LOCK.synchronized {
      assertNoOtherContextIsRunning(sc, allowMultipleContexts)
      contextBeingConstructed = Some(sc)
    }
  }

  /**
   * Called at the end of the SparkContext constructor to ensure that no other SparkContext has
   * raced with this constructor and started.
   */
  private[spark] def setActiveContext(
      sc: SparkContext,
      allowMultipleContexts: Boolean): Unit = {
    SPARK_CONTEXT_CONSTRUCTOR_LOCK.synchronized {
      assertNoOtherContextIsRunning(sc, allowMultipleContexts)
      contextBeingConstructed = None
      activeContext = Some(sc)
    }
  }

  /**
   * Clears the active SparkContext metadata.  This is called by `SparkContext#stop()`.  It's
   * also called in unit tests to prevent a flood of warnings from test suites that don't / can't
   * properly clean up their SparkContexts.
   */
  private[spark] def clearActiveContext(): Unit = {
    SPARK_CONTEXT_CONSTRUCTOR_LOCK.synchronized {
      activeContext = None
    }
  }

  private[spark] val SPARK_JOB_DESCRIPTION = "spark.job.description"

  private[spark] val SPARK_JOB_GROUP_ID = "spark.jobGroup.id"

  private[spark] val SPARK_JOB_INTERRUPT_ON_CANCEL = "spark.job.interruptOnCancel"

  /**
   * Executor id for the driver.  In earlier versions of Spark, this was `<driver>`, but this was
   * changed to `driver` because the angle brackets caused escaping issues in URLs and XML (see
   * SPARK-6716 for more details).
   */
  private[spark] val DRIVER_IDENTIFIER = "driver"

  /**
   * Legacy version of DRIVER_IDENTIFIER, retained for backwards-compatibility.
   */
  private[spark] val LEGACY_DRIVER_IDENTIFIER = "<driver>"

  // The following deprecated objects have already been copied to `object AccumulatorParam` to
  // make the compiler find them automatically. They are duplicate codes only for backward
  // compatibility, please update `object AccumulatorParam` accordingly if you plan to modify the
  // following ones.

  @deprecated("Replaced by implicit objects in AccumulatorParam. This is kept here only for " +
    "backward compatibility.", "1.3.0")
  object DoubleAccumulatorParam extends AccumulatorParam[Double] {
    def addInPlace(t1: Double, t2: Double): Double = t1 + t2
    def zero(initialValue: Double): Double = 0.0
  }

  @deprecated("Replaced by implicit objects in AccumulatorParam. This is kept here only for " +
    "backward compatibility.", "1.3.0")
  object IntAccumulatorParam extends AccumulatorParam[Int] {
    def addInPlace(t1: Int, t2: Int): Int = t1 + t2
    def zero(initialValue: Int): Int = 0
  }

  @deprecated("Replaced by implicit objects in AccumulatorParam. This is kept here only for " +
    "backward compatibility.", "1.3.0")
  object LongAccumulatorParam extends AccumulatorParam[Long] {
    def addInPlace(t1: Long, t2: Long): Long = t1 + t2
    def zero(initialValue: Long): Long = 0L
  }

  @deprecated("Replaced by implicit objects in AccumulatorParam. This is kept here only for " +
    "backward compatibility.", "1.3.0")
  object FloatAccumulatorParam extends AccumulatorParam[Float] {
    def addInPlace(t1: Float, t2: Float): Float = t1 + t2
    def zero(initialValue: Float): Float = 0f
  }

  // The following deprecated functions have already been moved to `object RDD` to
  // make the compiler find them automatically. They are still kept here for backward compatibility
  // and just call the corresponding functions in `object RDD`.

  @deprecated("Replaced by implicit functions in the RDD companion object. This is " +
    "kept here only for backward compatibility.", "1.3.0")
  def rddToPairRDDFunctions[K, V](rdd: RDD[(K, V)])
      (implicit kt: ClassTag[K], vt: ClassTag[V], ord: Ordering[K] = null): PairRDDFunctions[K, V] =
    RDD.rddToPairRDDFunctions(rdd)

  @deprecated("Replaced by implicit functions in the RDD companion object. This is " +
    "kept here only for backward compatibility.", "1.3.0")
  def rddToAsyncRDDActions[T: ClassTag](rdd: RDD[T]): AsyncRDDActions[T] =
    RDD.rddToAsyncRDDActions(rdd)

  @deprecated("Replaced by implicit functions in the RDD companion object. This is " +
    "kept here only for backward compatibility.", "1.3.0")
  def rddToSequenceFileRDDFunctions[K <% Writable: ClassTag, V <% Writable: ClassTag](
      rdd: RDD[(K, V)]): SequenceFileRDDFunctions[K, V] = {
    val kf = implicitly[K => Writable]
    val vf = implicitly[V => Writable]
    // Set the Writable class to null and `SequenceFileRDDFunctions` will use Reflection to get it
    implicit val keyWritableFactory = new WritableFactory[K](_ => null, kf)
    implicit val valueWritableFactory = new WritableFactory[V](_ => null, vf)
    RDD.rddToSequenceFileRDDFunctions(rdd)
  }

  @deprecated("Replaced by implicit functions in the RDD companion object. This is " +
    "kept here only for backward compatibility.", "1.3.0")
  def rddToOrderedRDDFunctions[K : Ordering : ClassTag, V: ClassTag](
      rdd: RDD[(K, V)]): OrderedRDDFunctions[K, V, (K, V)] =
    RDD.rddToOrderedRDDFunctions(rdd)

  @deprecated("Replaced by implicit functions in the RDD companion object. This is " +
    "kept here only for backward compatibility.", "1.3.0")
  def doubleRDDToDoubleRDDFunctions(rdd: RDD[Double]): DoubleRDDFunctions =
    RDD.doubleRDDToDoubleRDDFunctions(rdd)

  @deprecated("Replaced by implicit functions in the RDD companion object. This is " +
    "kept here only for backward compatibility.", "1.3.0")
  def numericRDDToDoubleRDDFunctions[T](rdd: RDD[T])(implicit num: Numeric[T]): DoubleRDDFunctions =
    RDD.numericRDDToDoubleRDDFunctions(rdd)

  // The following deprecated functions have already been moved to `object WritableFactory` to
  // make the compiler find them automatically. They are still kept here for backward compatibility.

  @deprecated("Replaced by implicit functions in the WritableFactory companion object. This is " +
    "kept here only for backward compatibility.", "1.3.0")
  implicit def intToIntWritable(i: Int): IntWritable = new IntWritable(i)

  @deprecated("Replaced by implicit functions in the WritableFactory companion object. This is " +
    "kept here only for backward compatibility.", "1.3.0")
  implicit def longToLongWritable(l: Long): LongWritable = new LongWritable(l)

  @deprecated("Replaced by implicit functions in the WritableFactory companion object. This is " +
    "kept here only for backward compatibility.", "1.3.0")
  implicit def floatToFloatWritable(f: Float): FloatWritable = new FloatWritable(f)

  @deprecated("Replaced by implicit functions in the WritableFactory companion object. This is " +
    "kept here only for backward compatibility.", "1.3.0")
  implicit def doubleToDoubleWritable(d: Double): DoubleWritable = new DoubleWritable(d)

  @deprecated("Replaced by implicit functions in the WritableFactory companion object. This is " +
    "kept here only for backward compatibility.", "1.3.0")
  implicit def boolToBoolWritable (b: Boolean): BooleanWritable = new BooleanWritable(b)

  @deprecated("Replaced by implicit functions in the WritableFactory companion object. This is " +
    "kept here only for backward compatibility.", "1.3.0")
  implicit def bytesToBytesWritable (aob: Array[Byte]): BytesWritable = new BytesWritable(aob)

  @deprecated("Replaced by implicit functions in the WritableFactory companion object. This is " +
    "kept here only for backward compatibility.", "1.3.0")
  implicit def stringToText(s: String): Text = new Text(s)

  private implicit def arrayToArrayWritable[T <% Writable: ClassTag](arr: Traversable[T])
    : ArrayWritable = {
    def anyToWritable[U <% Writable](u: U): Writable = u

    new ArrayWritable(classTag[T].runtimeClass.asInstanceOf[Class[Writable]],
        arr.map(x => anyToWritable(x)).toArray)
  }

  // The following deprecated functions have already been moved to `object WritableConverter` to
  // make the compiler find them automatically. They are still kept here for backward compatibility
  // and just call the corresponding functions in `object WritableConverter`.

  @deprecated("Replaced by implicit functions in WritableConverter. This is kept here only for " +
    "backward compatibility.", "1.3.0")
  def intWritableConverter(): WritableConverter[Int] =
    WritableConverter.intWritableConverter()

  @deprecated("Replaced by implicit functions in WritableConverter. This is kept here only for " +
    "backward compatibility.", "1.3.0")
  def longWritableConverter(): WritableConverter[Long] =
    WritableConverter.longWritableConverter()

  @deprecated("Replaced by implicit functions in WritableConverter. This is kept here only for " +
    "backward compatibility.", "1.3.0")
  def doubleWritableConverter(): WritableConverter[Double] =
    WritableConverter.doubleWritableConverter()

  @deprecated("Replaced by implicit functions in WritableConverter. This is kept here only for " +
    "backward compatibility.", "1.3.0")
  def floatWritableConverter(): WritableConverter[Float] =
    WritableConverter.floatWritableConverter()

  @deprecated("Replaced by implicit functions in WritableConverter. This is kept here only for " +
    "backward compatibility.", "1.3.0")
  def booleanWritableConverter(): WritableConverter[Boolean] =
    WritableConverter.booleanWritableConverter()

  @deprecated("Replaced by implicit functions in WritableConverter. This is kept here only for " +
    "backward compatibility.", "1.3.0")
  def bytesWritableConverter(): WritableConverter[Array[Byte]] =
    WritableConverter.bytesWritableConverter()

  @deprecated("Replaced by implicit functions in WritableConverter. This is kept here only for " +
    "backward compatibility.", "1.3.0")
  def stringWritableConverter(): WritableConverter[String] =
    WritableConverter.stringWritableConverter()

  @deprecated("Replaced by implicit functions in WritableConverter. This is kept here only for " +
    "backward compatibility.", "1.3.0")
  def writableWritableConverter[T <: Writable](): WritableConverter[T] =
    WritableConverter.writableWritableConverter()

  /**
   * Find the JAR from which a given class was loaded, to make it easy for users to pass
   * their JARs to SparkContext.
   */
  def jarOfClass(cls: Class[_]): Option[String] = {
    val uri = cls.getResource("/" + cls.getName.replace('.', '/') + ".class")
    if (uri != null) {
      val uriStr = uri.toString
      if (uriStr.startsWith("jar:file:")) {
        // URI will be of the form "jar:file:/path/foo.jar!/package/cls.class",
        // so pull out the /path/foo.jar
        Some(uriStr.substring("jar:file:".length, uriStr.indexOf('!')))
      } else {
        None
      }
    } else {
      None
    }
  }

  /**
   * Find the JAR that contains the class of a particular object, to make it easy for users
   * to pass their JARs to SparkContext. In most cases you can call jarOfObject(this) in
   * your driver program.
   */
  def jarOfObject(obj: AnyRef): Option[String] = jarOfClass(obj.getClass)

  /**
   * Creates a modified version of a SparkConf with the parameters that can be passed separately
   * to SparkContext, to make it easier to write SparkContext's constructors. This ignores
   * parameters that are passed as the default value of null, instead of throwing an exception
   * like SparkConf would.
   */
  private[spark] def updatedConf(
      conf: SparkConf,
      master: String,
      appName: String,
      sparkHome: String = null,
      jars: Seq[String] = Nil,
      environment: Map[String, String] = Map()): SparkConf =
  {
    val res = conf.clone()
    res.setMaster(master)
    res.setAppName(appName)
    if (sparkHome != null) {
      res.setSparkHome(sparkHome)
    }
    if (jars != null && !jars.isEmpty) {
      res.setJars(jars)
    }
    res.setExecutorEnv(environment.toSeq)
    res
  }

  /**
   * Create a task scheduler based on a given master URL.
   * Return a 2-tuple of the scheduler backend and the task scheduler.
   */
  private def createTaskScheduler(
      sc: SparkContext,
      master: String): (SchedulerBackend, TaskScheduler) = {
    // Regular expression used for local[N] and local[*] master formats
    val LOCAL_N_REGEX = """local\[([0-9]+|\*)\]""".r
    // Regular expression for local[N, maxRetries], used in tests with failing tasks
    val LOCAL_N_FAILURES_REGEX = """local\[([0-9]+|\*)\s*,\s*([0-9]+)\]""".r
    // Regular expression for simulating a Spark cluster of [N, cores, memory] locally
    val LOCAL_CLUSTER_REGEX = """local-cluster\[\s*([0-9]+)\s*,\s*([0-9]+)\s*,\s*([0-9]+)\s*]""".r
    // Regular expression for connecting to Spark deploy clusters
    val SPARK_REGEX = """spark://(.*)""".r
    // Regular expression for connection to Mesos cluster by mesos:// or zk:// url
    val MESOS_REGEX = """(mesos|zk)://.*""".r
    // Regular expression for connection to Simr cluster
    val SIMR_REGEX = """simr://(.*)""".r

    // When running locally, don't try to re-execute tasks on failure.
    val MAX_LOCAL_TASK_FAILURES = 1

    master match {
      case "local" =>
        val scheduler = new TaskSchedulerImpl(sc, MAX_LOCAL_TASK_FAILURES, isLocal = true)
        val backend = new LocalBackend(scheduler, 1)
        scheduler.initialize(backend)
        (backend, scheduler)

      case LOCAL_N_REGEX(threads) =>
        def localCpuCount: Int = Runtime.getRuntime.availableProcessors()
        // local[*] estimates the number of cores on the machine; local[N] uses exactly N threads.
        val threadCount = if (threads == "*") localCpuCount else threads.toInt
        if (threadCount <= 0) {
          throw new SparkException(s"Asked to run locally with $threadCount threads")
        }
        val scheduler = new TaskSchedulerImpl(sc, MAX_LOCAL_TASK_FAILURES, isLocal = true)
        val backend = new LocalBackend(scheduler, threadCount)
        scheduler.initialize(backend)
        (backend, scheduler)

      case LOCAL_N_FAILURES_REGEX(threads, maxFailures) =>
        def localCpuCount: Int = Runtime.getRuntime.availableProcessors()
        // local[*, M] means the number of cores on the computer with M failures
        // local[N, M] means exactly N threads with M failures
        val threadCount = if (threads == "*") localCpuCount else threads.toInt
        val scheduler = new TaskSchedulerImpl(sc, maxFailures.toInt, isLocal = true)
        val backend = new LocalBackend(scheduler, threadCount)
        scheduler.initialize(backend)
        (backend, scheduler)

      case SPARK_REGEX(sparkUrl) =>
        val scheduler = new TaskSchedulerImpl(sc)
        val masterUrls = sparkUrl.split(",").map("spark://" + _)
        val backend = new SparkDeploySchedulerBackend(scheduler, sc, masterUrls)
        scheduler.initialize(backend)
        (backend, scheduler)

      case LOCAL_CLUSTER_REGEX(numSlaves, coresPerSlave, memoryPerSlave) =>
        // Check to make sure memory requested <= memoryPerSlave. Otherwise Spark will just hang.
        val memoryPerSlaveInt = memoryPerSlave.toInt
        if (sc.executorMemory > memoryPerSlaveInt) {
          throw new SparkException(
            "Asked to launch cluster with %d MB RAM / worker but requested %d MB/worker".format(
              memoryPerSlaveInt, sc.executorMemory))
        }

        val scheduler = new TaskSchedulerImpl(sc)
        val localCluster = new LocalSparkCluster(
          numSlaves.toInt, coresPerSlave.toInt, memoryPerSlaveInt, sc.conf)
        val masterUrls = localCluster.start()
        val backend = new SparkDeploySchedulerBackend(scheduler, sc, masterUrls)
        scheduler.initialize(backend)
        backend.shutdownCallback = (backend: SparkDeploySchedulerBackend) => {
          localCluster.stop()
        }
        (backend, scheduler)

      case "yarn-standalone" | "yarn-cluster" =>
        if (master == "yarn-standalone") {
          logWarning(
            "\"yarn-standalone\" is deprecated as of Spark 1.0. Use \"yarn-cluster\" instead.")
        }
        val scheduler = try {
          val clazz = Class.forName("org.apache.spark.scheduler.cluster.YarnClusterScheduler")
          val cons = clazz.getConstructor(classOf[SparkContext])
          cons.newInstance(sc).asInstanceOf[TaskSchedulerImpl]
        } catch {
          // TODO: Enumerate the exact reasons why it can fail
          // But irrespective of it, it means we cannot proceed !
          case e: Exception => {
            throw new SparkException("YARN mode not available ?", e)
          }
        }
        val backend = try {
          val clazz =
            Class.forName("org.apache.spark.scheduler.cluster.YarnClusterSchedulerBackend")
          val cons = clazz.getConstructor(classOf[TaskSchedulerImpl], classOf[SparkContext])
          cons.newInstance(scheduler, sc).asInstanceOf[CoarseGrainedSchedulerBackend]
        } catch {
          case e: Exception => {
            throw new SparkException("YARN mode not available ?", e)
          }
        }
        scheduler.initialize(backend)
        (backend, scheduler)

      case "yarn-client" =>
        val scheduler = try {
          val clazz =
            Class.forName("org.apache.spark.scheduler.cluster.YarnScheduler")
          val cons = clazz.getConstructor(classOf[SparkContext])
          cons.newInstance(sc).asInstanceOf[TaskSchedulerImpl]

        } catch {
          case e: Exception => {
            throw new SparkException("YARN mode not available ?", e)
          }
        }

        val backend = try {
          val clazz =
            Class.forName("org.apache.spark.scheduler.cluster.YarnClientSchedulerBackend")
          val cons = clazz.getConstructor(classOf[TaskSchedulerImpl], classOf[SparkContext])
          cons.newInstance(scheduler, sc).asInstanceOf[CoarseGrainedSchedulerBackend]
        } catch {
          case e: Exception => {
            throw new SparkException("YARN mode not available ?", e)
          }
        }

        scheduler.initialize(backend)
        (backend, scheduler)

      case mesosUrl @ MESOS_REGEX(_) =>
        MesosNativeLibrary.load()
        val scheduler = new TaskSchedulerImpl(sc)
        val coarseGrained = sc.conf.getBoolean("spark.mesos.coarse", false)
        val url = mesosUrl.stripPrefix("mesos://") // strip scheme from raw Mesos URLs
        val backend = if (coarseGrained) {
          new CoarseGrainedMesosSchedulerBackend(scheduler, sc, url)
        } else {
          new FineGrainedMesosSchedulerBackend(scheduler, sc, url)
        }
        scheduler.initialize(backend)
        (backend, scheduler)

      case SIMR_REGEX(simrUrl) =>
        val scheduler = new TaskSchedulerImpl(sc)
        val backend = new SimrSchedulerBackend(scheduler, sc, simrUrl)
        scheduler.initialize(backend)
        (backend, scheduler)

      case _ =>
        throw new SparkException("Could not parse Master URL: '" + master + "'")
    }
  }
}

/**
 * A class encapsulating how to convert some type T to Writable. It stores both the Writable class
 * corresponding to T (e.g. IntWritable for Int) and a function for doing the conversion.
 * The getter for the writable class takes a ClassTag[T] in case this is a generic object
 * that doesn't know the type of T when it is created. This sounds strange but is necessary to
 * support converting subclasses of Writable to themselves (writableWritableConverter).
 */
private[spark] class WritableConverter[T](
    val writableClass: ClassTag[T] => Class[_ <: Writable],
    val convert: Writable => T)
  extends Serializable

object WritableConverter {

  // Helper objects for converting common types to Writable
  private[spark] def simpleWritableConverter[T, W <: Writable: ClassTag](convert: W => T)
  : WritableConverter[T] = {
    val wClass = classTag[W].runtimeClass.asInstanceOf[Class[W]]
    new WritableConverter[T](_ => wClass, x => convert(x.asInstanceOf[W]))
  }

  // The following implicit functions were in SparkContext before 1.3 and users had to
  // `import SparkContext._` to enable them. Now we move them here to make the compiler find
  // them automatically. However, we still keep the old functions in SparkContext for backward
  // compatibility and forward to the following functions directly.

  implicit def intWritableConverter(): WritableConverter[Int] =
    simpleWritableConverter[Int, IntWritable](_.get)

  implicit def longWritableConverter(): WritableConverter[Long] =
    simpleWritableConverter[Long, LongWritable](_.get)

  implicit def doubleWritableConverter(): WritableConverter[Double] =
    simpleWritableConverter[Double, DoubleWritable](_.get)

  implicit def floatWritableConverter(): WritableConverter[Float] =
    simpleWritableConverter[Float, FloatWritable](_.get)

  implicit def booleanWritableConverter(): WritableConverter[Boolean] =
    simpleWritableConverter[Boolean, BooleanWritable](_.get)

  implicit def bytesWritableConverter(): WritableConverter[Array[Byte]] = {
    simpleWritableConverter[Array[Byte], BytesWritable] { bw =>
      // getBytes method returns array which is longer then data to be returned
      Arrays.copyOfRange(bw.getBytes, 0, bw.getLength)
    }
  }

  implicit def stringWritableConverter(): WritableConverter[String] =
    simpleWritableConverter[String, Text](_.toString)

  implicit def writableWritableConverter[T <: Writable](): WritableConverter[T] =
    new WritableConverter[T](_.runtimeClass.asInstanceOf[Class[T]], _.asInstanceOf[T])
}

/**
 * A class encapsulating how to convert some type T to Writable. It stores both the Writable class
 * corresponding to T (e.g. IntWritable for Int) and a function for doing the conversion.
 * The Writable class will be used in `SequenceFileRDDFunctions`.
 */
private[spark] class WritableFactory[T](
    val writableClass: ClassTag[T] => Class[_ <: Writable],
    val convert: T => Writable) extends Serializable

object WritableFactory {

  private[spark] def simpleWritableFactory[T: ClassTag, W <: Writable : ClassTag](convert: T => W)
    : WritableFactory[T] = {
    val writableClass = implicitly[ClassTag[W]].runtimeClass.asInstanceOf[Class[W]]
    new WritableFactory[T](_ => writableClass, convert)
  }

  implicit def intWritableFactory: WritableFactory[Int] =
    simpleWritableFactory(new IntWritable(_))

  implicit def longWritableFactory: WritableFactory[Long] =
    simpleWritableFactory(new LongWritable(_))

  implicit def floatWritableFactory: WritableFactory[Float] =
    simpleWritableFactory(new FloatWritable(_))

  implicit def doubleWritableFactory: WritableFactory[Double] =
    simpleWritableFactory(new DoubleWritable(_))

  implicit def booleanWritableFactory: WritableFactory[Boolean] =
    simpleWritableFactory(new BooleanWritable(_))

  implicit def bytesWritableFactory: WritableFactory[Array[Byte]] =
    simpleWritableFactory(new BytesWritable(_))

  implicit def stringWritableFactory: WritableFactory[String] =
    simpleWritableFactory(new Text(_))

  implicit def writableWritableFactory[T <: Writable: ClassTag]: WritableFactory[T] =
    simpleWritableFactory(w => w)

}<|MERGE_RESOLUTION|>--- conflicted
+++ resolved
@@ -1147,11 +1147,7 @@
    * and Mesos coarse-grained modes.
    */
   private[spark] def supportDynamicAllocation =
-<<<<<<< HEAD
     master.contains("yarn") || master.contains("mesos") || dynamicAllocationTesting
-=======
-    master.contains("yarn") || dynamicAllocationTesting
->>>>>>> 18ca089b
 
   /**
    * :: DeveloperApi ::
@@ -1409,17 +1405,17 @@
   def stop() {
     // Use the stopping variable to ensure no contention for the stop scenario.
     // Still track the stopped variable for use elsewhere in the code.
-    
+
     if (!stopped.compareAndSet(false, true)) {
       logInfo("SparkContext already stopped.")
       return
     }
-    
+
     postApplicationEnd()
     ui.foreach(_.stop())
     env.metricsSystem.report()
     metadataCleaner.cancel()
-    cleaner.foreach(_.stop()) 
+    cleaner.foreach(_.stop())
     executorAllocationManager.foreach(_.stop())
     dagScheduler.stop()
     dagScheduler = null
