--- conflicted
+++ resolved
@@ -109,8 +109,6 @@
         </executions>
       </plugin>
 
-<<<<<<< HEAD
-=======
       <plugin>
         <groupId>org.apache.maven.plugins</groupId>
         <artifactId>maven-surefire-plugin</artifactId>
@@ -119,7 +117,6 @@
         </configuration>
       </plugin>
 
->>>>>>> 1a4fda88
       <plugin>
         <groupId>org.apache.maven.plugins</groupId>
         <artifactId>maven-surefire-plugin</artifactId>
