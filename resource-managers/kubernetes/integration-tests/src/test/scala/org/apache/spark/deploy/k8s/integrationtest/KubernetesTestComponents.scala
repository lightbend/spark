--- conflicted
+++ resolved
@@ -106,16 +106,6 @@
       pyFiles: Option[String] = None): Unit = {
     val sparkSubmitExecutable = sparkHomeDir.resolve(Paths.get("bin", "spark-submit"))
     logInfo(s"Launching a spark app with arguments $appArguments and conf $appConf")
-<<<<<<< HEAD
-    val commandLine = (Array(sparkSubmitExecutable.toFile.getAbsolutePath,
-      "--deploy-mode", "cluster",
-      "--class", appArguments.mainClass,
-      "--master", appConf.get("spark.master")
-    ) ++ appConf.toStringArray :+
-      appArguments.mainAppResource) ++
-      appArguments.appArgs
-    ProcessUtils.executeProcess(commandLine, timeoutSecs)
-=======
     val preCommandLine = if (isJVM) {
       mutable.ArrayBuffer(sparkSubmitExecutable.toFile.getAbsolutePath,
       "--deploy-mode", "cluster",
@@ -135,6 +125,5 @@
     }
     logInfo(s"Launching a spark app with command line: ${commandLine.mkString(" ")}")
     ProcessUtils.executeProcess(commandLine.toArray, timeoutSecs)
->>>>>>> 1a4fda88
   }
 }