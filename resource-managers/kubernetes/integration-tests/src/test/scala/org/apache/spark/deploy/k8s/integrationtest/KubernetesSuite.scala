--- conflicted
+++ resolved
@@ -22,14 +22,8 @@
 import java.util.regex.Pattern
 
 import com.google.common.io.PatternFilenameFilter
-<<<<<<< HEAD
-import io.fabric8.kubernetes.api.model.{Container, Pod}
-import org.scalatest.{BeforeAndAfter, BeforeAndAfterAll}
-import org.scalatest.Tag
-=======
 import io.fabric8.kubernetes.api.model.Pod
 import org.scalatest.{BeforeAndAfter, BeforeAndAfterAll, Tag}
->>>>>>> 1a4fda88
 import org.scalatest.concurrent.{Eventually, PatienceConfiguration}
 import org.scalatest.time.{Minutes, Seconds, Span}
 import scala.collection.JavaConverters._
@@ -120,9 +114,6 @@
     runSparkPiAndVerifyCompletion()
   }
 
-<<<<<<< HEAD
-  test("Run SparkPi with a master URL without a scheme.", NoDCOS) {
-=======
   test("Use SparkLauncher.NO_RESOURCE", k8sTestTag) {
     sparkAppConf.setJars(Seq(containerLocalSparkDistroExamplesJar))
     runSparkPiAndVerifyCompletion(
@@ -130,7 +121,6 @@
   }
 
   test("Run SparkPi with a master URL without a scheme.", k8sTestTag) {
->>>>>>> 1a4fda88
     val url = kubernetesTestComponents.kubernetesClient.getMasterUrl
     val k8sMasterUrl = if (url.getPort < 0) {
       s"k8s://${url.getHost}"
