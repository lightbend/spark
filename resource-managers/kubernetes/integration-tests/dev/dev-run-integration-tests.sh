#!/usr/bin/env bash

#
# Licensed to the Apache Software Foundation (ASF) under one or more
# contributor license agreements.  See the NOTICE file distributed with
# this work for additional information regarding copyright ownership.
# The ASF licenses this file to You under the Apache License, Version 2.0
# (the "License"); you may not use this file except in compliance with
# the License.  You may obtain a copy of the License at
#
#    http://www.apache.org/licenses/LICENSE-2.0
#
# Unless required by applicable law or agreed to in writing, software
# distributed under the License is distributed on an "AS IS" BASIS,
# WITHOUT WARRANTIES OR CONDITIONS OF ANY KIND, either express or implied.
# See the License for the specific language governing permissions and
# limitations under the License.
#
set -xo errexit
TEST_ROOT_DIR=$(git rev-parse --show-toplevel)

DEPLOY_MODE="minikube"
IMAGE_REPO="docker.io/kubespark"
SPARK_TGZ="N/A"
IMAGE_TAG="N/A"
SPARK_MASTER=
NAMESPACE=
SERVICE_ACCOUNT=
<<<<<<< HEAD
EXTRA_JARS=
INCLUDE_TAGS=
=======
INCLUDE_TAGS="k8s"
>>>>>>> 1a4fda88
EXCLUDE_TAGS=

# Parse arguments
while (( "$#" )); do
  case $1 in
    --image-repo)
      IMAGE_REPO="$2"
      shift
      ;;
    --image-tag)
      IMAGE_TAG="$2"
      shift
      ;;
    --deploy-mode)
      DEPLOY_MODE="$2"
      shift
      ;;
    --spark-tgz)
      SPARK_TGZ="$2"
      shift
      ;;
    --spark-master)
      SPARK_MASTER="$2"
      shift
      ;;
    --namespace)
      NAMESPACE="$2"
      shift
      ;;
    --service-account)
      SERVICE_ACCOUNT="$2"
      shift
      ;;
<<<<<<< HEAD
    --extra-jars)
      EXTRA_JARS="$2"
      shift
      ;;
    --include-tags)
      INCLUDE_TAGS="$2"
=======
    --include-tags)
      INCLUDE_TAGS="k8s,$2"
>>>>>>> 1a4fda88
      shift
      ;;
    --exclude-tags)
      EXCLUDE_TAGS="$2"
      shift
      ;;
    *)
      break
      ;;
  esac
  shift
done

properties=(
  -Dspark.kubernetes.test.sparkTgz=$SPARK_TGZ \
  -Dspark.kubernetes.test.imageTag=$IMAGE_TAG \
  -Dspark.kubernetes.test.imageRepo=$IMAGE_REPO \
  -Dspark.kubernetes.test.deployMode=$DEPLOY_MODE \
  -Dtest.include.tags=$INCLUDE_TAGS
)

if [ -n $NAMESPACE ];
then
  properties=( ${properties[@]} -Dspark.kubernetes.test.namespace=$NAMESPACE )
fi

if [ -n $SERVICE_ACCOUNT ];
then
  properties=( ${properties[@]} -Dspark.kubernetes.test.serviceAccountName=$SERVICE_ACCOUNT )
fi

if [ -n $SPARK_MASTER ];
then
  properties=( ${properties[@]} -Dspark.kubernetes.test.master=$SPARK_MASTER )
fi

<<<<<<< HEAD
if [ -n $EXTRA_JARS ];
then
  properties=( ${properties[@]} -Dspark.kubernetes.test.extraJars=$EXTRA_JARS )
fi

=======
>>>>>>> 1a4fda88
if [ -n $EXCLUDE_TAGS ];
then
  properties=( ${properties[@]} -Dtest.exclude.tags=$EXCLUDE_TAGS )
fi

<<<<<<< HEAD
if [ -n $INCLUDE_TAGS ];
then
  properties=( ${properties[@]} -Dtest.include.tags=$INCLUDE_TAGS )
fi

../../../build/mvn integration-test ${properties[@]}
=======
$TEST_ROOT_DIR/build/mvn integration-test -f $TEST_ROOT_DIR/pom.xml -pl resource-managers/kubernetes/integration-tests -am -Pkubernetes -Phadoop-2.7 ${properties[@]}
>>>>>>> 1a4fda88
<|MERGE_RESOLUTION|>--- conflicted
+++ resolved
@@ -26,12 +26,7 @@
 SPARK_MASTER=
 NAMESPACE=
 SERVICE_ACCOUNT=
-<<<<<<< HEAD
-EXTRA_JARS=
-INCLUDE_TAGS=
-=======
 INCLUDE_TAGS="k8s"
->>>>>>> 1a4fda88
 EXCLUDE_TAGS=
 
 # Parse arguments
@@ -65,17 +60,8 @@
       SERVICE_ACCOUNT="$2"
       shift
       ;;
-<<<<<<< HEAD
-    --extra-jars)
-      EXTRA_JARS="$2"
-      shift
-      ;;
-    --include-tags)
-      INCLUDE_TAGS="$2"
-=======
     --include-tags)
       INCLUDE_TAGS="k8s,$2"
->>>>>>> 1a4fda88
       shift
       ;;
     --exclude-tags)
@@ -112,26 +98,9 @@
   properties=( ${properties[@]} -Dspark.kubernetes.test.master=$SPARK_MASTER )
 fi
 
-<<<<<<< HEAD
-if [ -n $EXTRA_JARS ];
-then
-  properties=( ${properties[@]} -Dspark.kubernetes.test.extraJars=$EXTRA_JARS )
-fi
-
-=======
->>>>>>> 1a4fda88
 if [ -n $EXCLUDE_TAGS ];
 then
   properties=( ${properties[@]} -Dtest.exclude.tags=$EXCLUDE_TAGS )
 fi
 
-<<<<<<< HEAD
-if [ -n $INCLUDE_TAGS ];
-then
-  properties=( ${properties[@]} -Dtest.include.tags=$INCLUDE_TAGS )
-fi
-
-../../../build/mvn integration-test ${properties[@]}
-=======
-$TEST_ROOT_DIR/build/mvn integration-test -f $TEST_ROOT_DIR/pom.xml -pl resource-managers/kubernetes/integration-tests -am -Pkubernetes -Phadoop-2.7 ${properties[@]}
->>>>>>> 1a4fda88
+$TEST_ROOT_DIR/build/mvn integration-test -f $TEST_ROOT_DIR/pom.xml -pl resource-managers/kubernetes/integration-tests -am -Pkubernetes -Phadoop-2.7 ${properties[@]}