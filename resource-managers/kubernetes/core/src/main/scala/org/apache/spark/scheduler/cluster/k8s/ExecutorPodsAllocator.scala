--- conflicted
+++ resolved
@@ -88,15 +88,6 @@
           s" cluster after $podCreationTimeout milliseconds despite the fact that a" +
           " previous allocation attempt tried to create it. The executor may have been" +
           " deleted but the application missed the deletion event.")
-<<<<<<< HEAD
-        Utils.tryLogNonFatalError {
-          kubernetesClient
-            .pods()
-            .withLabel(SPARK_APP_ID_LABEL, applicationId)
-            .withLabel(SPARK_ROLE_LABEL, SPARK_POD_EXECUTOR_ROLE)
-            .withLabel(SPARK_EXECUTOR_ID_LABEL, execId.toString)
-            .delete()
-=======
         if (shouldDeleteExecutors) {
           Utils.tryLogNonFatalError {
             kubernetesClient
@@ -106,7 +97,6 @@
               .withLabel(SPARK_EXECUTOR_ID_LABEL, execId.toString)
               .delete()
           }
->>>>>>> 3b32a377
         }
         newlyCreatedExecutors -= execId
       } else {
